2014-09-10  Helmut Eller  <heller@common-lisp.net>

<<<<<<< HEAD
	Only test contribs that actually have tests.

	* Makefile (CONTRIB_TESTS): New variable.

2014-09-10  Helmut Eller  <heller@common-lisp.net>

	* test/slime-parse-tests.el (form-up-to-point.1): Don't
	hardcode swank::%cursor-marker% use the slime-cursor-marker
	constant instead.

2014-09-10  Helmut Eller  <heller@common-lisp.net>

	* swank-repl.lisp: Put swank-repl into its own package.
	* slime-repl.el, test/slime-repl-tests.el: Use swank-repl:
	instead of swank: where needed.
=======
	Fix some fallout of the new package structure.

	* swank-presentation-streams.lisp: Use swank-sbcl:: instead of
	swank-backend::.
>>>>>>> a9698a64

2014-09-01  João Távora  <joaotavora@gmail.com>

	* slime-autodoc.el (eldoc-display-message-no-interference-p):
	Always activate advice.

2014-08-25  João Távora  <joaotavora@gmail.com>

	* test/slime-parse-tests.el (form-up-to-point.1): Remove spurious
	"e" characters that were apparently the cause of the test failures.

2014-08-23  João Távora  <joaotavora@gmail.com>

	* slime-fuzzy.el (slime-fuzzy-complete-symbol): Use `cl-defun` not `defun*`

2014-08-22  João Távora  <joaotavora@gmail.com>

	* slime-repl.el (slime-repl-input-line-beginning-position): Use
	`inhibit-field-text-motion'.

2014-08-04  Luís Oliveira  <loliveira@common-lisp.net>

	* slime-c-p-c.el: fix compilation errors due to missing cl-
	prefixes for some functions/macros.

2014-07-29  Helmut Eller  <heller@common-lisp.net>

	Avoid some compiler warnings.

	* swank-asdf.lisp: Avoid unreachable code for version check.
	(unique-string-list): Avoid unreachable code warnings.

	* swank-fuzzy.lisp (*all-chunks*): Defvar it and declaim the type
	to avoid type uncertainty warnings.

	* swank-presentations.lisp (*send-repl-results-function*): Defvar
	it to avoid unknown var warning.

	* swank-package-fu.lisp (export-structure): Suppress warning about
	unknown function list-structure-symbols with #+.

2014-07-02  Jan Moringen  <jmoringe@techfak.uni-bielefeld.de>

	Make fancy inspector more robust w.r.t. unexpected logical
	PATHNAME-HOST

	While CLHS seems to guarantee PATHNAME-HOST to return a string,
	this is not always the case in practice (e.g. SBCL returns a
	SB-IMPL:LOGICAL-HOST instance).

	* swank-fancy-inspector.lisp (emacs-inspect logical-pathname):
	wrap the return value of PATHNAME-HOST in a (:value ...) in case
	it is not a string

2014-06-28  Helmut Eller  <heller@common-lisp.net>

	Make swank-kawa.scm work with Kawa 1.14.

	* swank-kawa.scm (connection-info): Return :encoding options
	to make slime-repl work.
	(listener): Set current-output-port.

	Also add a version check at the beginning and update the
	compilation instructions.

2014-06-11  Jan Moringen  <jmoringe@techfak.uni-bielefeld.de>

	* swank-fancy-inspector.lisp (method-specializers-for-inspect): in
	SBCL use `sb-pcl:unparse-specializer-using-class' instead of
	simply `class-name'
        (specializer<): only use CPL-based method for `class' specializers

2014-04-29  Christophe Rhodes  <csr21@cantab.net>

	* slime-references.el (slime-lookup-reference-at-point): change
	format for lookup in SBCL manual to match current all-in-one-page
	publication.

2014-04-29  Christophe Rhodes  <csr21@cantab.net>

	* slime-references.el (slime-references-properties): Support
	`:type' and `:system-class' `:ansi-cl' references.

2014-04-26  João Távora  <joaotavora@gmail.com>

	* swank-repl.lisp (*listener-saved-value*): New thread-global
	variable.
	(listener-save-value): Save values produced by slimefuns.
	(listener-get-value): Get values saved by LISTENER-SAVE-VALUE.
	(*last-repl-form*, *last-repl-values*, set-repl-variables): Deleted.
	(repl-eval): Don't call SET-REPL-VARIABLES.

	* slime-repl.el (slime-repl): Return the REPL buffer switched to.
	(slime-repl-copy-down-to-repl): New function.
	(slime-inspector-copy-down-to-repl): Use `slime-repl-copy-down-to-repl'
	(sldb-copy-down-to-repl): Use `slime-repl-copy-down-to-repl'

2014-04-20  Christophe Rhodes  <csr21@cantab.net>

	* swank-presentations.lisp (lookup-and-save-presented-object-or-lose):
	new slimefun, to take temporary presentations (e.g. from sldb or
	slime-inspector) and turn them into permanent presentations in the
	global presentation-id-object tables.

	* slime-presentations.el (slime-copy-presentation-to-repl): rewrite,
	including use of lookup-and-save-presented-object-or-lose, but also
	restoring insertion of the presentation into the repl editing stream.

2014-04-17  Olof-Joachim Frahm <olof@macrolet.net>

	* slime-clipboard.el: Require `cl-lib`/`cl` for `lexical-let` and
	`cl-` prefix.
	(slime-clipboard-insert-entries, slime-clipboard-insert-ref)
	(slime-clipboard-ref-modified): Use `cl-` prefix.

2014-04-15  Phil Hargett  <phil@haphazardhouse.net>

	* test/slime-autodoc-tests.el: Mark several tests as failing for
	CCL 1.9

2014-04-02  Stas Boukarev  <stassats@gmail.com>

	* slime-repl.el (slime-repl-add-to-input-history): Fix whitespace
	clean up. Reported by Robert Brown.

2014-03-29  João Távora  <joaotavora@gmail.com>

	* slime-trace-dialog.el (slime-trace-dialog--insert-trace): Set
	trace entry's marker-insertion-type to T to avoid text later being
	inserted before the marker from entering its protected region.

2014-03-27  João Távora  <joaotavora@gmail.com>

	The previous technique for setting *, ** and friends just-in-time
	didn't work, especially when the inspector was called from the
	REPL buffer to inspect *. The problem this was fixing was fixed in
	a different manner, by making slime-repl.el ensure that these
	variables are set in the swank side.

	* swank-repl.lisp (set-repl-variables): New slimefun.
	(repl-eval): Call SET-REPL-VARIABLES *after* evaluating region.

	* slime-repl.el (sldb-copy-down-to-repl): Call new
	SWANK:SET-REPL-VARIABLES just after copying down to REPL.

2014-03-09  João Távora  <joaotavora@gmail.com>

	* slime-trace-dialog.el (slime-trace-dialog--open-detail): Restore
	`:mode' argument to `slime-with-popup-buffer'.

	* slime-sprof.el (slime-sprof-report): idem

	* slime-compiler-notes-tree.el (slime-list-compiler-notes): idem

	* slime-clipboard.el (slime-clipboard-display-entries): idem

2014-03-08  Luís Oliveira  <loliveira@common-lisp.net>

	slime-autodoc: avoid adding a newline after things like
	with-open-file when doing multiline display.

	* swank-arglists.lisp (print-decoded-arglist): Don't
	pprint-newline when adding a space after the operator.

2014-03-07  João Távora  <joaotavora@gmail.com>

	* slime-trace-dialog.el (slime-trace-dialog--open-detail): Fix
	"read-only" error when navigating to the trace details.
	(slime-trace-dialog--insert-trace): Nudge non-parent trace entries
	one "-" to the right to line up with others at the same level.

	When toggling trace on a definition, automatically update the
	trace dialog if it is open already. Idea by Luís Oliveira.

	* slime-trace-dialog.el (slime-trace-dialog--get-buffer): split
	into reusable functions.
	(slime-trace-dialog--buffer-name): new function
	(slime-trace-dialog--live-dialog): new function
	(slime-trace-dialog--ensure-buffer): new function
	(slime-trace-dialog--update-existing-dialog): new function for
	added to `slime-trace-dialog-after-toggle-hook' by default.
	(slime-trace-dialog): Use `slime-trace-dialog--ensure-buffer'.

2014-03-03  Helmut Eller  <heller@common-lisp.net>

	* slime-presentations.el: Require 'cl for case, return-from etc.

2014-03-03  João Távora  <joaotavora@gmail.com>

	* test/slime-indentation-tests.el: New file. Defines ERT
	indentation tests from specs in `slime-cl-indent-test.txt'.

	* slime-indentation.el (slime-cl-indet): `require' instead of
	`load'.

	* test/slime-cl-indent-test.txt: Moved to from previous file and
	changed test names from numbers to symbols.

	* slime-cl-indent.el: Moved tests to
	test/slime-indentation-tests.el. In file comments, explain the
	legacy cl-indent.el situation. Provide `slime-cl-indent'.

2014-03-02  João Távora  <joaotavora@gmail.com>

	The contrib's Makefile now works as the top-level Makefile,
	byte-compiling files separately, uncovering errors when trying to
	byte-compile files in isolation. Fixed almost all such problems in
	contrib's el files and remove uses of the "xemacs compability
	layer", in preparation of its removal.

	For most files this amounted to moving some definitions around,
	requiring the needed libs at the top, and prefixing cl-lib
	functions with "cl". `cl' is required at compile-time only for
	macros which aren't found in cl-lib.

	All (minor) exceptions are listed below.o

	* Makefile (%.elc): Do as in root-makefile and compile each el
	file separately. This reveals more warnings.

	* slime-typeout-frame.el (slime-typeout-autodoc-message): Don't
	set inexistent `slime-autodoc-last-message' var.

	* slime-compiler-notes-tree.el (slime-list-compiler-notes): Don't
	pass :mode to `slime-with-popup-buffer'

	* slime-clipboard.el (slime-clipboard-display-entries): Don't use
	:mode arg to `slime-with-popup-buffer'.
	(slime-clipboard-redisplay): Don't use `slime-save-coordinates' as
	that's probably going away, use simpler approach.

	* slime-indentation.el (slime-indentation): Correct description.

	* slime-fontifying-fu.el (slime-beginning-of-tlf): Simplify,
	conditional definition not needed.

	* slime-enclosing-context.el (slime-enclosing-context): Explain
	why contrib doesn't work.

	* slime-cl-indent.el (require): Require needed libraries,
	including `slime'.
	(common-lisp-active-style): use proper defvar.
	(common-lisp-current-package-function): Make it a variable, which
	is how it's used.
	(common-lisp-run-indentation-tests): Use `insert-file-contents'.
	(slime-cl-indent): provide `slime-cl-indent' as well as `cl-indent'

	* slime-autodoc.el (slime-autodoc-maybe-enable): move to solve
	compilation warnings.
	(slime-autodoc-mode): Replace `interactive-p' call with new
	`interactive' arg.

	* slime-asdf.el
	(slime-open-system): Don't use `called-interactive-p'.

	* slime-presentations.el (slime-presentation-on-stream-open): Use
	`bridge-insert-function'.

	* bridge.el (bridge-insert-function): new variable to solve
	redefinition hack in slime-presentations.el
	(bridge-insert): use it.


2014-02-25  João Távora  <joaotavora@gmail.com>

	* slime-trace-dialog.el (slime): Remove redundant
	`eval-and-compile'
	(slime-trace-dialog-mode): Don't also activate
	`slime-trace-dialog-minor-mode'.
	(slime-trace-dialog--menubar): Define same menu for both minor and
	major modes.

2014-02-24  João Távora  <joaotavora@gmail.com>

	* slime-trace-dialog.el (slime-trace-dialog): simplify contrib
	definition.
	(slime-trace-dialog-mode): Also activate
	`slime-trace-dialog-minor-mode'.
	(slime-trace-dialog-minor-mode): New minor mode.
	(slime-trace-dialog--menubar): New single top-level menu for
	`slime-trace-dialog-minor-mode'.
	(slime-trace-dialog-after-toggle-hook): New hook.
	(slime-trace-dialog-toggle-trace): Run hooks.
	(slime-trace-dialog-toggle-complex-trace): New interactive
	function for calling from the menu.
	(slime-trace-dialog--easy-menu): Delete it.
	(my-menu): Delete it.

2014-02-24  Marco Baringer  <mb@bese.it>

	* slime-hyperdoc.el (slime-hyperdoc): Remove :slime-dependencies
	on emacs libraries, these should be loaded via a simple require.

	* slime-tramp.el (slime-tramp): idem for tramp.

2014-02-23  João Távora  <joaotavora@gmail.com>

	* Makefile (check-%): Remove redundant `slime-setup' call and call
	`slime-contrib-all-dependencies'.

	Closes #9: New output respects existing REPL results or presentations.

	* slime-repl.el (slime-repl-emit-result): After emitting a result,
	update `slime-output-end' marker.

	* slime-presentations.el (slime-presentation-write-result): Idem,
	but for presentation results.

	* test/slime-repl-tests.el (mixed-output-and-results): New test.

2014-02-23  Luís Oliveira  <loliveira@common-lisp.net>

	Canonicalize 'nil to nil when displaying default optional and
	keyword arguments via slime-autodoc. On SBCL this turns
	  (error 'simple-condition
	         &rest arguments
	         &key (format-arguments 'nil) (format-control 'nil))
	into
	  (error 'simple-condition
	         &rest arguments
	         &key format-arguments format-control)
	which should be more readable.

	* swank-arglists.lisp (canonicalize-default-arg): New function for
	canonicalizing optional and keyword arguments.
	(make-optional-arg, make-keyword-arg): Use it.

2014-02-21  João Távora  <joaotavora@gmail.com>

	* test/slime-presentations-tests.el: New file.
	* test/slime-parse-tests.el: New file.
	* test/slime-mdot-fu-tests.el: New file.
	* test/slime-fontifying-fu-tests.el: New file.
	* test/slime-enclosing-context-tests.el: New file.
	* test/slime-c-p-c-tests.el: New file.
	* test/slime-autodoc-tests.el: New file.

	* slime-repl.el: Split off tests. Don't use `eval-and-compile'
	* slime-presentations.el: Idem.
	* slime-parse.el: Idem.
	* slime-mdot-fu.el: Idem.
	* slime-fontifying-fu.el: Idem.
	* slime-enclosing-context.el: Idem.
	* slime-c-p-c.el: Idem.
	* slime-autodoc.el: Idem.

	* inferior-slime.el: cleanup whitespace.

	* Makefile: Fix whitespace.
	(check-%): Look for tests under /contrib/tests. Explicitly require
	all needed test libs.

2014-02-19  Helmut Eller  <heller@common-lisp.net>

	* slime-repl.el: Load 'bytecomp before binding byte-compile-warnings.
	* slime-scratch.el: eval-and-compile is redundant around require.
	* inferior-slime.el: Whitespace cleanup.

2014-02-19  Helmut Eller  <heller@common-lisp.net>

	* inferior-slime.el: Require 'slime for macros at compile time.

2014-02-18  Helmut Eller  <heller@common-lisp.net>

	* Makefile: New file
	(elpa-%, check-%): Moved to here from core.

2014-02-10  João Távora  <joaotavora@gmail.com>

	* slime-autodoc.el (define-autodoc-tests): Use
	`define-slime-ert-test' to automatically set the correct test
	tags.

2014-02-07  João Távora  <joaotavora@gmail.com>

	* slime-presentations.el: Don't set
	`slime-inspector-insert-ispec-function' by default, it makes the
	blue slots in the inspector go away which some users were used to.

2014-02-06  João Távora  <joaotavora@gmail.com>

	* slime-repl.el: Prefix all cl-functions with "cl-"

2014-02-05  João Távora  <joaotavora@gmail.com>

	* swank-repl.lisp (set-repl-variables): Deleted.
	(*repl-set-variables-function*): Deleted, not needed for now.
	(repl-eval): Set *, + and / variables saved from last call just
	before the EVAL-REGION that might use them.

	* slime-repl.el (slime-repl-eval-string): simplify change of
	2014-01-30; don't remotely call SWANK:SET-REPL-VARIABLES on
	acknowledgement.

2014-02-03  João Távora  <joaotavora@gmail.com>

	* slime-trace-dialog.el (slime-trace-dialog-mode-map): Bind M-RET
	to new `slime-trace-dialog-copy-down-to-repl'.
	(slime-trace-dialog-copy-down-to-repl): New function, in-line with
	slime-repl.el's functions.
	(slime-trace-dialog--format-part): Two extra text properties to
	find the trace part at point.

	* swank-trace-dialog.lisp (find-trace-part): new exported
	function.
	(inspect-trace-part): rewrite in terms os FIND-TRACE-PART.

2014-01-31  João Távora  <joaotavora@gmail.com>

	* slime-trace-dialog.el: Reworked. Now works with multiple
	connections. Use `slime-trace-dialog-hide-details-mode' and
	`slime-trace-dialog-autofollow-mode' instead of buttons. New
	menu.

2014-01-30  João Távora  <joaotavora@gmail.com>

	* swank-repl.lisp (*last-repl-form*, *last-repl-values*): new
	variables.
	(*repl-set-variables-function*): new variable.
	(set-repl-variables): new function, extracted from REPL-EVAL,
	switches to *REPL-SET-VARIABLES-FUNCTION* if that is non-nil.
	(repl-eval): don't set auto variables here, defer that for later.

	* slime-repl.el (slime-repl-eval-string): slime-eval
	SWANK:SET-REPL-VARIABLES when SWANK acknowledges with OK.

	* slime-repl.el (slime-inspector-copy-down-to-repl): Use only
	first return value of SWANK:INSPECTOR-NTH-PART.

	* slime-presentations.el (slime-copy-presentation-to-repl):
	Unbreak. Use same `slime-repl-send-string' strategy as
	slime-repl.el.

	* slime-repl.el (sldb-mode-map): Bind M-RET to
	`sldb-copy-down-to-repl' in `sldb-mode-map'.
	(sldb-copy-down-to-repl): New function, much like
	`slime-inspector-copy-down-to-repl'

2014-01-27  João Távora  <joaotavora@gmail.com>

	* slime-repl.el (slime-repl-emit): Bind `inhibit-read-only' to t
	when inserting output. Might clash with read-only parts left over
	from previous REPL session. Reported by Paul Bowyer.
	(slime-repl-history-pattern): Allow M-p in any part of the REPL
	buffer. Reported by Attila Lendvai.
	(slime-sync-package-and-default-directory): Use `buffer-live-p',
	don't just check that `buffer' is non-nil. Fails when the slime
	process buffer has already been killed but connection lives on.

2014-01-23  João Távora  <joaotavora@gmail.com>

	* slime-presentations.el (pretty-presentation-results): new tests,
	should be more stable, except on allegro.

	* slime-repl.el (slime-repl-emit): Propertize the output text with
	a `slime-repl-output' boolean property.
	(slime-repl-test-markers): More powerful macro for testing repl text.
	(slime-check-buffer-contents): Simplified with
	`slime-repl-test-markers'.
	(repl-test): tests with no output don't expect these markers.
	(repl-type-ahead): tests with no output don't expect these
	markers.
	(slime-repl-emit-result): Use `insert-before-markers-and-inherit', and
	do it before saving `slime-output-end'.
	(slime-repl-write-string): Fix failing tests by passing `eol' as t
	to `slime-repl-emit-result'.
	(slime-repl-test-markers): Friendlier test assertions.
	(repl-test-2): Skip for now, unstable without slime-presentations.

2014-01-22  João Távora  <joaotavora@gmail.com>

	* slime-presentations.el (slime-menu-choices-for-presentation):
	slightly friendlier pop-up menu title, could be friendlier maybe
	if object type were displayed instead.

	* swank-presentations.lisp (lookup-presented-object): No longer
	reference *inspectee-parts* removed a long time ago.

2014-01-19  João Távora  <joaotavora@gmail.com>

	* slime-autodoc.el (cerror "Foo"): test no longer fails for sbcl.
	(foo-inside-labels-2): test also fails on cmucl.

	* swank-arglists.lisp (print-decoded-arglist): for already
	provided args, print strings literally.
	(print-arg): New keyword arg LITERAL-STRINGS

2014-01-12  João Távora  <joaotavora@gmail.com>

	* slime-parse.el (form-up-to-point.1): Skip for now, then analyse.

	* slime-repl.el (move-around-and-be-nasty): Skip it. Causes other
	tests to become unstable.
	(interrupt-in-blocking-read): Skip for now, then analyse.

2014-01-10  João Távora  <joaotavora@gmail.com>

	* slime-trace-dialog.el (slime-trace-dialog--open-specs): Use
	cl-labels instead of cl-flet (safer on emacs 23).

	* slime-repl.el (slime-repl-return): Pass `end-of-input' to hooks
	run.

	* slime-presentations.el (pick-up-presentation-at-point): New test
	by Attila Lendvai.
	(slime-presentation-start): Don't go beyond (point-min) when
	looking for presentation. Adapted from patch by Attila Lendvai.
	(slime-presentation-on-return-pressed): Use `end-of-input'.

	* slime-presentations.el: cleanup compilation warnings.

	* slime-repl.el (slime-repl-delete-from-input-history): Correctly
	calculate merged history. Patch by Attila Lendvai.

2014-01-09  Luís Oliveira  <loliveira@common-lisp.net>

	Move "," binding back to slime-repl-mode-map and disable it when
	in slime-repl-read-mode.

	* slime-repl.el (slime-repl-read-mode-map): Don't bind ",".
	(slime-repl-mode-map): Bind ",".

2014-01-09  João Távora  <joaotavora@gmail.com>

	* README: Renamed to README.md.
	* README.md: New file. Don't mention setup technique.

	* slime-repl.el (slime-repl-read-mode): Closes #17: ignore
	slime completion `slime-repl-read-mode-map'.
	(slime-repl-read-mode-map): Put keymap in its own var.

2014-01-07  João Távora  <joaotavora@gmail.com>

	* slime-trace-dialog.el
	(slime-trace-dialog): Change advertised protocol, doesn't fetch
	traces automatically, just specs and progress.
	(slime-trace-dialog-fetch-specs): New interactive function.
	(slime-trace-dialog-fetch-progress): New interactive function.
	(slime-trace-dialog-fetch-status): Fetch local control, specs and
	progress.
	(slime-trace-dialog--clear-local-tree): Simplified.
	(slime-trace-dialog--update-progress): "[refresh]" button degates
	to `slime-trace-dialog-fetch-progress'.  "[clear]" button always
	shows if there is something to clear. Simplified.
	(slime-trace-dialog--on-new-results): Adapt to new
	`slime-trace-dialog--update-progress'
	(slime-trace-dialog--mode-map): Bind 'g' to
	`slime-trace-dialog-fetch-status'.

	* swank-trace-dialog.lisp (dialog-trace): Don't set RETLIST-OF to
	a symbol here, backends are responsible for that.


2014-01-06  João Távora  <joaotavora@gmail.com>

	* slime-repl.el (slime-repl-insert-prompt): Reset
	`buffer-undo-list' after inserting a new prompt.

        * Changelog: Use utf-8 coding.

2014-01-05  João Távora  <joaotavora@gmail.com>

	* slime-presentations.el (slime-presentation-write-result): Remove
	spurious debug line.

2014-01-01  João Távora  <joaotavora@gmail.com>

	* slime-presentations.el Remove trailing whitespace.
	(slime-presentation-write-result): Fix REPL test `repl-type-ahead'
	when this contrib is active.

2013-12-31  João Távora  <joaotavora@gmail.com>

	* *slime-*.el: require 'slime when loading and byte-compiling
	(Closes #42).

2013-12-30  João Távora  <joaotavora@gmail.com>

	* slime-autodoc.el (slime-check-autodoc-at-point): not needed
	anymore.
	(define-autodoc-tests): new macro for defining autodoc-specific
	tests.
	(top-level): fix tests based on swank functions and add some
	:fails-for specifications for sbcl

	* slime-repl.el: Remove trailing whitespace.
	(slime-repl-mode-map): Don't clobber C-a and home.
	(slime-save-marker): Add edebug spec.
	(slime-repl-insert-prompt): Use same text properties as
	comint.el. `slime-repl-bol' is no longer needed. (Closes #43)
	(slime-repl-bol): Remove it.
	(slime-eval-last-expression-in-repl): Use `with-current-buffer'
	instead of `save-excursion+set-buffer' combo
	(slime-tests): Require it.
	(with-canonicalized-slime-repl-buffer): Add edebug spec. Add
	inline ident spec.
	(repl-test): Conform (brittle) tests to latest "Evaluation aborted
	on" output.
	(repl-test-2): New test containing two tests that fail only
	on allegro.
	(repl-type-ahead): Also conform to latest "Evaluation aborted on"
	output.
	(move-around-and-be-nasty): New repl test.

	* slime-enclosing-context.el: require 'slime-tests. Remove
	trailing whitespace.
	* slime-fontifying-fu.el: require 'slime-tests. Remove trailing
	whitespace.
	* slime-mdot-fu.el: require 'slime-tests. Remove trailing
	whitespace.
	* slime-parse.el: require 'slime-tests. Remove trailing
	whitespace.

2013-12-21 João Távora <joaotavora@gmail.com>

	* slime-presentations.el (slime-M-.-presentation): As in previous
	patch, must return nil on failure so as not to break the
	`run-hooks-until-success' logic of `slime-edit-definition-hooks'.

2013-12-21 João Távora <joaotavora@gmail.com>

	* slime-fancy-inspector.el (slime-edit-inspector-part):
	Since this lives in `slime-edit-definition-hooks', return
	nil when not in an inspector buffer.

2013-12-21  Samuel Freilich <sfreilich@google.com>

	* slime-cl-indent-test.txt: New tests 91-95.
	* slime-cl-indent.el
	(lisp-loop-clauses-indentation)
	(lisp-loop-indent-body-forms-relative-to-loop-start)
	(lisp-loop-body-forms-indentation): New.
	("basic"): Bind new variables.
	(common-lisp-body-introducing-loop-macro-keyword): Handle DOING.
	(common-lisp-accumlation-loop-macro-keyword): New.
	(common-lisp-indent-indented-loop-macro-keyword): More subclauses.
	(common-lisp-indent-loop-macro-1): Use new variables.

2013-11-20  João Távora <joaotavora@gmail.com>

	* swank-trace-dialog.lisp: New file, new :swank-trace-dialog
	package, uses new wrapping interface in swank-backend.el to trace
	fspecs. Report the trace tree to emacs.
	* slime-trace-dialog.el: New file, collect and render a
	interactive tree of traces collected from the Lisp
	backend. Inspect trace arguments and return values.
	* slime-fancy.el: Enable new contrib slime-trace-dialog. Call
	slime-fancy trace init function.

2013-05-11  Marco Baringer  <mb@bese.it>

	* slime-repl.el (slime-repl-sexp-at-point): New function; similar
	to slime-sexp-at-point but ignore repl prompt text.
	(slime-repl-inspect): New function; similar to slime-inspect but
	default value is computed via slime-repl-sexp-at-point and not
	slime-sexp-at-point.
	(slime-repl-mode-map): Bind slime-repl-inspect it C-c I

2013-04-13  Stas Boukarev  <stassats@gmail.com>

	* swank-asdf.lisp (asdf-component-output-files): Use the correct
	variable in typecase.
	Patch by Max Mikhanosha.

2013-02-13  Helmut Eller  <heller@common-lisp.net>

	* swank-kawa.scm (listener-loop): Use close-port instead of
	close-output-port.  close-output-port startet to signal errors in
	recent versions.
	(listener): Stop taking stack-snapshots on caught exceptions as
	it's too slow. It was always expensive and in Java7 it's
	unbearably slow.

2013-02-10  Stas Boukarev  <stassats@gmail.com>

	* slime-repl.el (slime-open-stream-to-lisp): Use current
	connection host instead of slime-lisp-host.

2013-02-03  Stas Boukarev  <stassats@gmail.com>

	* swank-sprof.lisp (pretty-name): Better frame names.

2013-02-02  Stas Boukarev  <stassats@gmail.com>

	* swank-util.lisp (symbol-classification-string): Use
	type-specifier-p.

	* swank-fuzzy.lisp: Allow NIL to be completed, don't confuse with
	it package:

2013-02-01  Stas Boukarev  <stassats@gmail.com>

	* slime-asdf.el (slime-determine-asdf-system): Don't call
	slime-to-lisp-filename on NIL.
	Reported by Tamas Papp.

	* swank-asdf.lisp (asdf-determine-system): Return the name of a
	system.
	Reported by Tamas Papp.

2013-01-29  Francois-Rene Rideau <tunes@google.com>

	* swank-asdf.lisp: Better upcoming ASDF3 support.

2013-01-20  Stas Boukarev  <stassats@gmail.com>

	* swank-asdf.lisp: Better compatibility with newer ASDF.
	Patch by Francois-Rene Rideau and Stelian Ionescu.

	Remove auto-upgrading.
	Rename *asdf-directory* to *asdf-path*, to be a full path to
	asdf.lisp.
	Remove #+gcl and #+genera.

2013-01-10  Helmut Eller  <heller@common-lisp.net>

	* slime-autodoc.el (slime-autodoc): Remove :gnu-emacs-only.
	Suggested by Raymond Toy.
	(slime-autodoc): Fix long lines.

2013-01-04  Stas Boukarev  <stassats@gmail.com>

	* slime-fancy-inspector.el (slime-edit-inspector-part): New
	function, tries to find a definition of the part at point. Hooks
	into `slime-edit-definition-hooks'.

2013-01-03  Stas Boukarev  <stassats@gmail.com>

	* slime-cl-indent.el (define-common-lisp-style "basic"): Don't set
	`comment-column' to NIL, it only can accept integers.

2012-12-26  Francois-Rene Rideau <tunes@google.com>

	* swank-asdf.lisp: Better support for different versions of ASDF.

2012-12-16  Helmut Eller  <heller@common-lisp.net>

	* swank-repl.lisp (thread-for-evaluation): Override some cases.

2012-11-28  Stas Boukarev  <stassats@gmail.com>

	* swank-asdf.lisp (asdf-system-directory): Return a namestring,
	not a pathname.

2012-11-23  Stas Boukarev  <stassats@gmail.com>

	* slime-repl.el (slime-repl-auto-right-margin):
	New variable, defaults to NIL.
	(slime-repl-eval-string): Respect the above variable.
	* swank-repl.lisp (listener-eval): New keyword parameter,
	window-width, if supplied binds *print-right-margin* to its
	value.
	Based on a patch by Marco Baringer.

2012-11-22  Stas Boukarev  <stassats@gmail.com>

	* slime-package-fu.el (slime-determine-symbol-style): Fix the
	default case when no :export symbols are present.
	Because of (every anything nil) => T.

2012-11-13  Francois-Rene Rideau <tunes@google.com>

	* swank-asdf.lisp: Better ASDF support.

2012-10-19  Stas Boukarev  <stassats@gmail.com>

	* slime-fuzzy.el (slime-fuzzy-choices-buffer): Don't move position
	in the current buffer, call (slime-fuzzy-next) after switching to
	the completion buffer.

2012-10-14  Helmut Eller  <heller@common-lisp.net>

	* swank-kawa.scm: Various tweaks.

2012-08-13  Stas Boukarev  <stassats@gmail.com>

	* swank-arglists.lisp (extra-keywords/slots): Check for
	slot-definition-initfunction being present before calling
	slot-definition-initform.

2012-08-04  Stas Boukarev  <stassats@gmail.com>

	* swank-arglists.lisp (test-print-arglist): bind
	*print-right-margin* to 1000 instead of NIL, because the default
	value on ABCL is less than the length of the tested arglist.

2012-05-23  Christophe Rhodes  <csr21@cantab.net>

	* swank-media.lisp: add provide.

2012-05-04  Stas Boukarev  <stassats@gmail.com>

	* swank-fancy-inspector.lisp (emacs-inspect symbol): On SBCL,
	show information about type specifiers.

2012-04-20  John Smith <ohwoeowho@googlemail.com>

	Prettier arglists.

	* swank-mit-scheme.scm (swank:operator-arglist): Remove trailing
	newlines.

2012-04-13  Nikodemus Siivola  <nikodemus@random-state.net>

	* slime-cl-indent.el (lisp-indent-259): If we are expecting a
	lambda-list, but don't have a list in the position, indent as if
	it was &body instead.
	* slime-cl-indent-test.txt (Test 89-90): Tests.

2012-04-13  Nikodemus Siivola  <nikodemus@random-state.net>

	* slime-cl-indent.el (common-lisp-lambda-list-initial-value-form-p):
	Handle &AUX as well, and don't signal an error if the we don't
	have a list where expected.
	* slime-cl-indent-test.txt (Test 88): Test for indenting &AUX value
	form.

2012-04-13  Nikodemus Siivola  <nikodemus@random-state.net>

	Wrap long lines.

	* slime-cl-indent.el

2012-04-06  Stas Boukarev  <stassats@gmail.com>

	* swank-fancy-inspector.lisp (format-iso8601-time): Add 1 to the
	time-zone if DST value of decode-universal-time is T.

2012-04-04  Nikodemus Siivola  <nikodemus@random-state.net>

	* slime-cl-indent.el
	(common-lisp-lambda-list-initial-value-form-p): New function.
	Identifies initial-value-forms from lambda-lists, allowing them to
	be indented as regular code.
	(lisp-indent-259): Use the previous when indenting using &lambda
	to punt to normal indentation when approriate.
	* slime-cl-indent-test.txt (Test 87): Test indentation of
	initial-value forms.

2012-03-19  Stas Boukarev  <stassats@gmail.com>

	* swank-arglists.lisp (compute-enriched-decoded-arglist): Add
	arglist display for MULTIPLE-VALUE-CALL, the same as with APPLY.

2012-03-09  Stas Boukarev  <stassats@gmail.com>

	* swank-motd.lisp,
	 swank-clipboard.lisp,
         swank-hyperdoc.lisp: Add provide.

2012-03-08  Stas Boukarev  <stassats@gmail.com>

	* swank-arglists.lisp (print-decoded-arglist): When the source of
	the arglist is a local definition from FLET, some parts may be
	represented as ARGLIST-DUMMY, handle them.

2012-03-14  Helmut Eller  <heller@common-lisp.net>

	* swank-kawa.scm (%macroexpand): Use Kawa's syntaxutils.

2012-03-06  Helmut Eller  <heller@common-lisp.net>

	* swank-kawa.scm (module-method>meth-ref):  Slightly better
	heuristic for vararg functions.

2012-03-06  Helmut Eller  <heller@common-lisp.net>

	Add missing provide.

	* swank-repl.lisp
	* swank-util.lisp
	* swank-mrepl.lisp
	* swank-snapshot.lisp

2012-03-06  Stas Boukarev  <stassats@gmail.com>

	* slime-package-fu.el (slime-export-save-file): New variable, when
	set to T saves package.lisp after each modification. Defaults to NIL.

2012-01-06  Helmut Eller  <heller@common-lisp.net>

	* swank-mrepl.lisp (send-prompt): Fix use of OR.
	Reported by Mark H. David.

2012-03-30  Nikodemus Siivola  <nikodemus@random-state.net>

	* slime-cl-indent.el (common-lisp-indent-function-1): Fix
	indentation of (and ;; Foo\n...). Previously following lines were
	indented by one, instead of using normal indentation.

	* slime-cl-indent-test.txt (tests 84-86): Tests.

2011-12-30  Nikodemus Siivola  <nikodemus@random-state.net>

	* slime-cl-indent.el (common-lisp-looking-at-keyword): New
	function. Looks past #+foo expressions.
	(common-lisp-backward-keyword-argument): New function. Semi-aware
	of #+foo expressions.
	(common-lisp-indent-function-1):
	1. Use `common-lisp-indent-parse-state-start'.
	2. Move #+/- cleavernes outside the cond: it is always a default,
	and shouldn't trump other indentation logic. Also make it use the
	column of the first feature expression, not the last.
	3. Make keyword alignment somewhat feature-expression aware.
	4. Make heuristics not force remaining forms to be indented
	at the same line.

	(common-lisp-indent-test): Leave one leading whitespace on comment
	lines when messing up indentation.

	* slime-cl-indent-test.txt (tests 77-83): Tests for feature-expression
	and keyword alignment interaction.

2011-12-24  Stas Boukarev  <stassats@gmail.com>

	* slime-tramp.el (slime-find-filename-translators): Don't signal
	an error if there's no translators for a hostname, just use 'identity.

2011-12-23  Stas Boukarev  <stassats@gmail.com>

	* slime-repl.el (slime-change-repl-to-default-connection): New
	function.
	Changes the current REPL to the REPL of the default connection. If
	the current buffer is not a REPL, don't do anything.
	Put it into `slime-cycle-connections-hook', so that when
	connections are cycled through it will change the currently
	displayed REPL.

2011-12-10  Helmut Eller  <heller@common-lisp.net>

	Don't call init-global-stream-redirection in *after-init-hook*.
	*after-init-hook* may be called before the contrib was loaded.

	* swank-repl.lisp (maybe-redirect-global-io): Call
	init-global-stream-redirection here instead.

2011-12-08  Nikodemus Siivola  <nikodemus@random-state.net>

	* slime-cl-indent.el (lisp-indent-maximum-backtracking)
	("basic"): Increase default backtracking level to 6, so that at
	least mildly nested macrolet-lambda lists can be identified as
	such.

	* slime-cl-indent.el (common-lisp-init-standard-indentation): Fix
	FLET indentation spec, which caused local function lambda-lists to
	be indented as part of the body.

	* slime-cl-indent-test.txt (tests 72-76): New tests.

	* slime-cl-indent.el (common-lisp-init-standard-indentation): New
	function, wraps initialization of the common-lisp-indent-function
	properties.

2011-12-06  Didier Verna  <didier@xemacs.org>

	* slime-asdf.el (slime-asdf): New custom group.
	* slime-asdf.el (slime-asdf-collect-notes): Put this variable in.

2011-12-05  Helmut Eller  <heller@common-lisp.net>

	Drop flow control from repl-output-stream.
	That's now done at a lower level.

	* swank-repl.lisp (make-output-function): Use :write-string directly.
	(send-user-output, *maximum-pipelined-output-chunks*)
	(*maximum-pipelined-output-length*): Deleted.

	* swank-repl.lisp (create-repl, open-streams, find-repl-thread):
	Use accessors for multithreaded-connection where needed.

2011-12-04  Helmut Eller  <heller@common-lisp.net>

	* swank-repl.lisp: New file.
	* slime-repl.el (slime-repl): Add swank-dependecy.

2011-12-03  Didier Verna  <didier@xemacs.org>

       * slime-cl-indent.el (common-lisp-loop-type)
       (common-lisp-loop-part-indentation)
       (common-lisp-indent-body-introducing-loop-macro-keyword)
       (common-lisp-indent-prefix-loop-macro-keyword)
       (common-lisp-indent-clause-joining-loop-macro-keyword)
       (common-lisp-indent-indented-loop-macro-keyword)
       (common-lisp-indent-indenting-loop-macro-keyword)
       (common-lisp-indent-loop-macro-else-keyword)
       (common-lisp-indent-loop-macro-1): Match not only KEYWORD but also
       :KEYWORD and #:KEYWORD in the LOOP macro.

2011-12-03  Didier Verna  <didier@xemacs.org>

       * slime-cl-indent.el (lisp-indent-lambda-list-keywords-regexp):
       Match empty string after a word consitituent (\>) instead of a
       symbol constituent (\_>) because XEmacs doesn't have that syntax,
       and here, it doesn't hurt anyway.

2011-12-03  Helmut Eller  <heller@common-lisp.net>

	* swank-mrepl.lisp (package-prompt): Use <= instead of < to give
	package-name priority over nicknames.

2011-12-02  Stas Boukarev  <stassats@gmail.com>

	* slime-repl.el (slime-repl-send-input): Don't put `read-only'
	property on an overlay, overlays don't support it.

2011-12-02  Helmut Eller  <heller@common-lisp.net>

	* swank-kawa.scm (inspect-obj-ref): Use for instead of iter.

2011-12-02  Helmut Eller  <heller@common-lisp.net>

	* slime-mrepl.el: Drop dependency on slime-repl. Use comint
	instead.

2011-12-02  Helmut Eller  <heller@common-lisp.net>

	* swank-mrepl.lisp: New file.

2011-12-01  Helmut Eller  <heller@common-lisp.net>

	* swank-kawa.scm (mangled-name): Try to deal unnamed lambdas.
	(inspect): Split up into inspect-array-ref and inspect-obj-ref.
	(inspect-array-ref): New.
	(inspect-obj-ref): New. Include methods in result.

2011-11-29  Helmut Eller  <heller@common-lisp.net>

	* swank-util.lisp: New file.
	* swank-c-p-c.lisp: Use it.
	* swank-fancy-inspector.lisp:
	* swank-fuzzy.lisp:

2011-11-28  Nikodemus Siivola  <nikodemus@random-state.net>

	* slime-cl-indent.el (common-lisp-trailing-comment): New function.
	Returns the column of a trailing comment.
	(common-lisp-loop-part-indentation)
	(common-lisp-indent-loop-macro-1): fix indentation of multiline
	comments starting from a trailing position.


	* slime-cl-indent-test.txt: Add tests 68 and 69.

2011-11-28  Nikodemus Siivola  <nikodemus@random-state.net>

	* slime-cl-indent.el: fix DEFCLASS and DEFINE-CONDITION superclass-list
	indentation.

	* slime-cl-indent-test.txt: Add tests 66 and 67.

2011-11-27  Helmut Eller  <heller@common-lisp.net>

	* slime-repl.el (slime-repl-choose-coding-system): New.
	(slime-repl-connected-hook-function): Use it.

2011-11-23  Stas Boukarev  <stassats@gmail.com>

	* slime-repl.el (slime-open-stream-to-lisp): Convert "utf-8-unix"
	to 'utf-8-unix.

2011-11-19  Nikodemus Siivola  <nikodemus@random-state.net>

	* slime-cl-indent.el ("sbcl"): Add indentation alias for
	!def-debug-command.

2011-11-16  Stas Boukarev  <stassats@gmail.com>

	* slime-repl.el (slime-open-stream-to-lisp): Set the process
	coding system to the right coding system.

2011-11-12  Nikodemus Siivola  <nikodemus@random-state.net>

	Fix DEFMETHOD indentation when the name is a SETF-name, and qualifiers
	are present.

	* slime-cl-indent.el (lisp-beginning-of-defmethod-qualifiers): Renamed
	from `lisp-beginning-of-defmethod'. Skip the method name as well, since
	unlike qualifiers it can be list -- eg. (setf foo).
	(lisp-indent-defmethod): Use the above to get the number of skips
	right.

	* slime-cl-indent-test.txt: Tests 64 and 65.

2011-11-11  Anton Kovalenko  <anton@sw4me.com>

	* swank-fancy-inspector.lisp (make-pathname-ispec): Use :position
	instead of :charpos, according to slime-ed interface. Add :bytep
	t, telling slime-ed to interpret it as byte offset.

2011-10-31  Nikodemus Siivola  <nikodemus@random-state.net>

	* slime-cl-indent.el (common-lisp-run-indentation-tests): Make it
	possible to run only a specific test.

2011-10-31  Nikodemus Siivola  <nikodemus@random-state.net>

	Improve indentation of comments inside LOOP.

	* slime-cl-indent-test.txt: New tests 54-63.

	* slime-cl-indent.el (common-lisp-loop-type): Deal with comments
	at the start of the loop, add simple/split type.

	* slime-cl-indent.el (lisp-indent-loop): Use
	common-lisp-loop-part-indentation for simple loops regardless of
	the value of lisp-loop-indent-subclauses.

	* slime-cl-indent.el (common-lisp-loop-part-indentation): Handle the
	new simple/split type, improve comment indentation logic.

2011-10-31  Nikodemus Siivola  <nikodemus@random-state.net>

	* slime-cl-indent.el (style "sbcl"): Indentation for
	!DEF-TYPE-TRANSLATOR.

2011-10-29  Nikodemus Siivola  <nikodemus@random-state.net>

	Two patches by Tomohiro Matsuyama <tomo@cx4a.org>.

	* slime-cl-indent.el (define-common-lisp-style): Fix handling
	of :documentation option, which accidentally threw out the docstring.
	(lisp-indent-lambda-list-keywords-regexp): Handle trailing
	&allow-other-keys correctly.

	* slime-cl-indent-test.txt: Tests 50-53.

2011-10-07  Stas Boukarev  <stassats@gmail.com>

	* slime-repl.el (slime-repl-clear-output): Fix clearing output
	when there's something entered after the prompt.

2011-10-05  Stas Boukarev  <stassats@gmail.com>

	* slime-autodoc.el (slime-autodoc): Don't cache variable values.
	(slime-autodoc-global-at-point): Remove, unused.

2011-10-05  Stas Boukarev  <stassats@gmail.com>

	* slime-repl.el (slime-clear-repl-variables): New function, clears
	*, /, and + variables.
	(slime-repl-clear-buffer-hook): Add `slime-clear-repl-variables'
	to it, now C-c M-o clears variables, allowing bound objects to be GCed.

2011-10-05  Anton Kovalenko  <anton@sw4me.com>

	* swank-asdf.lisp (asdf-system-directory): preserve
	pathname-device and use NAMESTRING for final conversion, so both
	device and directory are passed to SLIME. It is required e.g. on
	MS Windows with implementations using PATHNAME-DEVICE for drive
	letters (SBCL); intended to be portable and useful on every
	platform where DEVICE is important.

2011-10-01  Stas Boukarev  <stassats@gmail.com>

	* slime-repl.el (slime-repl-set-package): Don't redisplay the
	prompt if it doesn't change.

2011-10-01  Stas Boukarev  <stassats@gmail.com>

	* slime-fuzzy.el (slime-fuzzy-done): Fix completion in the minibuffer.

2011-10-01  Stas Boukarev  <stassats@gmail.com>

	* swank-asdf.lisp (xref-doit): Guard against using on things
	other than symbols and strings. slime-edit-uses may call it on
	(setf function), and it'll pop into the debugger.
	Report by Bart Botta.

2011-09-12  Christophe Rhodes  <csr21@cantab.net>

	* slime-media.el (slime-dispatch-media-event): allow swank to
	popup a buffer with a given name, mode and contents.  Intended to
	support display of information formatted by the inferior process
	as a return value: in particular, R help_files_with_topic objects.

2011-09-01  Anton Kovalenko  <anton@sw4me.com>

	* slime-c-p-c.el (slime-complete-symbol*-fancy-bit): "imitate" a
	close-paren, or a space, with exec-kbd-macro instead of inserting
	them. Makes slime-complete-symbol*-fancy compatible with paredit
	and probably other smart or "electric" stuff that could be bound
	to these keys.

2011-08-30  Nikodemus Siivola  <nikodemus@random-state.net>

	* slime-repl.el (slime-repl-suppress-prompt): New variable. Bind
	to T to temporarily suppress the prompt.
	(slime-eval-last-expression-in-repl): New command. Sends form from
	another buffer to REPL for evaluation.
	(slime-mode-map): Bind slime-eval-last-expression-in-repl to C-c C-j.

2011-08-05  Nikodemus Siivola  <nikodemus@random-state.net>

	* swank-indentation.lisp (macro-indentation): Tweak so that
	things that could be bindings are indented by 1, not 4.

2011-07-27  Nikodemus Siivola  <nikodemus@random-state.net>

	* slime-cl-indent.el: Tweak COND indentation.
	* slime-cl-indent-test.txt: Tests 48 and 49.

2011-06-21  Nikodemus Siivola  <nikodemus@random-state.net>

	* slime-cl-indent.el (lisp-loop-indent-forms-like-keywords): Fix
	type error.
	(common-lisp-style-default): Fix type error, move to after styles
	have been defined so as to be able to offer a menu for picking the
	predefined styles.
	("sbcl"): Oops! It's (as ...) not (:as ...). Also add couple of
	missing defining forms.

2011-06-16  Nikodemus Siivola  <nikodemus@random-state.net>

	* swank-indentation.lisp (macro-indentation): More complex
	version than the default. Fixes some of the misbehaviour of
	the previous complex version.

2011-06-15  Stas Boukarev  <stassats@gmail.com>

	* slime-scheme.el (slime-scheme-indentation-update):
	`slime-indentation-update-hooks' now requires functions to accept
	three arguments. Add `packages' parameter.

2011-06-14  Nikodemus Siivola  <nikodemus@random-state.net>

	WITH-COMPILATION-UNIT indentation.

	* slime-cl-indent.el: Add indentation method.

	* slime-cl-indent-test.txt: Test 47.

	Fix indentation of incomplete destructring.

	* slime-cl-indent.el (lisp-indent-259): If there's a level of
	destructuring specified in a tail, but we're looking at a word,
	indent to sexp instead.

	* slime-cl-indent-test.txt: Test 46.

	Don't consider DEFINER and DEFINITION as tentative defuns.

	* slime-cl-indent.el (common-lisp-indent-function-1): Don't consider
	"definition" or "definer" to be tentative defuns.

	* slime-cl-indent-test.txt: Tests 44-45.

	Better DEFMETHOD and :METHOD indentation.

	* slime-cl-indent.el (lisp-beginning-of-defmethod): New function.
	(lisp-indent-defmethod): Extend to work with non-toplevel defmethods,
	and method definitions inside defgenerics.

	* slime-cl-indent-test.txt: Tests 40-43.

2011-06-11  Nikodemus Siivola  <nikodemus@random-state.net>

	* slime-cl-indent.el (common-lisp-style-names): XEmacs doesn't
	like lists either in completing-read -- need an alist.

	XEmacs compatibility.

	* slime-cl-indent.el (common-lisp-style-names): New function.
	(common-lisp-set-style): Call common-lisp-style-names instead of
	using the hashtable directly: XEmacs doesn't like hash-tables in
	completing-read.
	(common-lisp-looking-back): New function.
	(common-lisp-indent-function-1): Use common-lisp-looking-back instead
	of looking-back: XEmacs doesn't have looking-back.

	Refactoring named styles.

	* slime-cl-indent.el (define-common-lisp-style): Not a list of
	hooks anymore, but just a single hook. Document the fact that code
	in :eval option may get called multiple times over the lifetime of
	a buffer.
	(common-lisp-style-name, common-lisp-style-inherits)
	(common-lisp-style-variables, common-lisp-style-indentation)
	(common-lisp-style-hook, common-lisp-style-docstring)
	(common-lisp-make-style, common-lisp-find-style): New functions.
	Convenience accessors, locator, and constructor.
	(common-lisp-add-style): Don't precompute inheritance.
	(common-lisp-safe-style-p): For use with safe-local-variable.
	(common-lisp-activate-style): Now handles inheritance.
	(common-lisp-active-style-methods): New function, computes and caches
	inheritance.
	(common-lisp-set-style): Changes to match others.
	(common-lisp-get-indentation): Use common-lisp-active-style-methods.

2011-06-10  Nikodemus Siivola  <nikodemus@random-state.net>

	Boa-constructor indentation.

	* slime-cl-indent.el: Give :constructor the appropriate
	indentation method.

	* slime-cl-indent-test.txt: Test-case 39.

	* slime-cl-indent.el (common-lisp-indent-function-1): Missing
	paren. Teaches me to to paredit.

	Take , and ,@ into account properly.

	* slime-cl-indent.el (common-lisp-indent-function-1): Adjust
	normal-indent to take , and ,@ into account

	* slime-cl-indent-test.txt: Test case 36-38.

	Better handling of complex indentation specs.

	* slime-cl-indent.el (common-lisp-run-indentation-tests): Add
	a style with complex specs for testing.
	(lisp-indent-259): fix handling of nested &whole. Hopefully.

	slime-indentation: Comment indentation in styles.

	* slime-cl-indent.el ("basic"): Hack comment indentation
	to avoid inserting spaces where they don't belong.

	slime-indentation: More adjustment to the fallback method.

	* slime-cl-indent.el (common-lisp-indent-function-1): handle
	case of empty or comment line following the opening paren
	of the containing expression.

	* slime-cl-indent-test.txt: new test case.

	slime-indentation: Test refactoring.

	* slime-cl-indent.el (common-lisp-indent-test): replaces
	test-lisp-indent.
	(common-lisp-run-indentation-tests): replaces
	run-lisp-indent-tests.

	* slime-cl-indent-test.txt: new file, contains all the indentation
	tests.

2011-06-09  Nikodemus Siivola  <nikodemus@random-state.net>

	* slime-cl-indent.el (lisp-lambda-list-keyword-parameter-alignment):
	fix docstring: key1 and key3 were aligned in source, but not in *Help*.
	(common-lisp-delete-style): Missing function, needed by tests.
	(common-lisp-indent-function-1, run-lisp-indent-tests): Fix fallback
	to handle case of first function argument on its own line.

	Support for per-package derived indentation.

	* slime-cl-indent.el (common-lisp-system-indentation)
	(common-lisp-guess-current-package)
	(common-lisp-current-package-function)
	(common-lisp-symbol-package): New variables and functions.
	(common-lisp-get-indentation): Adjust to use system derived
	information when available.
	(common-lisp-indent-function-1): Adust to provide
	`common-lisp-get-indentation' with the full symbol incl.
	package prefix.

	* slime-indentation.el (common-lisp-current-package-function): set
	to `slime-current-package'.

	Support for named styles.

	* slime-cl-indent.el (common-lisp-style)
	(common-lisp-style-default, common-lisp-active-style)
	(common-lisp-lisp-mode-hook, common-lisp-styles)
	(common-lisp-add-style, define-common-lisp-style)
	(common-lisp-set-style, common-lisp-set-style-history)
	(common-lisp-activate-style, common-lisp-get-indentation): New
	functions and variables. Setting `common-lisp-style' buffer local
	variable in a file picks a style -- or use `common-lisp-set-style"
	to do it. Indentation from style takes precedence.

	Indirect indentation specs.

	* slime-cl-indent.el (common-lisp-indent-function)
	(common-lisp-get-indentation, common-lisp-indent-function-1)
	(lisp-indent-defmethod): Indirect using (as foo) -style specs.

2011-06-08  Nikodemus Siivola  <nikodemus@random-state.net>

	* slime-cl-indent.el (common-lisp-indent-function-1): fallback
	method to deal with trailing expressions on the previous line.

2011-06-04  Nikodemus Siivola  <nikodemus@random-state.net>

	* slime-cl-indent.el (toplevel):
	(run-lisp-indent-tests): Better named-lambda and
	destructuring-bind indenation.

2011-05-31  Stas Boukarev  <stassats@gmail.com>

	* slime-package-fu.el (slime-export-symbol-representation-auto):
	New variable. Default value is t.
	Determine automatically which style is used for symbols, #: or :
	If it's mixed or no symbols are exported so far,
	use `slime-export-symbol-representation-function'.

2011-05-26  Stas Boukarev  <stassats@gmail.com>

	* slime-package-fu.el (slime-add-export): Add :export to the end
	of a defpackage form when there's no :export present.

2011-05-21  Helmut Eller  <heller@common-lisp.net>

	* slime-snapshot.el: License is GPL.

2011-05-21  Helmut Eller  <heller@common-lisp.net>

	* swank-indentation.lisp: Provide :swank-indentation.
	Reported by Robert Brown

2011-05-19  Nikodemus Siivola  <nikodemus@random-state.net>

	* slime-cl-indent.el (common-lisp-indent-function-1)
	(lisp-align-keywords-in-calls): Support for aligning keyword
	arguments in calls.
	(lisp-lambda-list-indentation, lisp-indent-lambda-list)
	(run-lisp-indent-tests): Support for turning off the
	fancy lambda-list indentation.

2011-05-18  Nikodemus Siivola  <nikodemus@solipsist>

	* slime-cl-indent.el (lisp-indent-defsetf, run-lisp-indent-tests):
	Better DEFSETF indentation: support both long and short forms.

2011-05-17  Nikodemus Siivola  <nikodemus@random-state.net>

	* slime-cl-indent.el (run-lisp-indent-tests, lisp-indent-loop): Fix
	indentation of function calls, etc, inside loop forms.

2011-05-16  Nikodemus Siivola  <nikodemus@random-state.net>

	* slime-cl-indent.el (lisp-loop-indent-forms-like-keywords)
	(common-lisp-loop-part-indentation, run-lisp-indent-tests): Cater
	to loop indentation style that prefers to align forms with keywords.
	Activated by setting lisp-loop-indent-forms-like-keywords to t,
	and lisp-loop-indent-subclauses to nil.

2011-05-15  Nikodemus Siivola  <nikodemus@random-state.net>

	* slime-cl-indent.el (common-lisp-indent-function-1): Better #+
	support.
	(common-lisp-loop-part-indentation): Make newline-and-indent work
	better with non-subclause-aware loop indentation.

2011-05-15  Didier Verna  <didier@xemacs.org>

	* slime-cl-indent.el (test-lisp-indent): Make sure
	indent-tabs-mode is nil in the test buffer. Otherwise, spaces may
	be converted into tabs which would make the tests fail.

2011-05-15  Didier Verna  <didier@xemacs.org>

	* slime-cl-indent.el (lisp-indent-tagbody):
	(lisp-indent-lambda-list): Use back-to-indentation.

2011-05-14  Nikodemus Siivola  <nikodemus@solipsist>

	* slime-cl-indent.el (common-lisp-indent-if*-keyword):
	(common-lisp-indent-if*, common-lisp-indent-if*-1):
	(common-lisp-indent-if*-advance-past-keyword-on-line): IF*
	indentation code from Gabor Melis. It should be noted that this
	should not be considered an endorsement on IF* by the commiter,
	but rather an act of compassion to all who labor under its shadow.
	(run-lisp-indent-tests): Test-case for IF* indentation.

2011-05-12  Nikodemus Siivola  <nikodemus@random-state.net>

	* slime-cl-indent.el (lisp-indent-lambda-list): Use sexp-based
	traversal instead of regular expressions to figure out how to
	indent lambda-lists. Allows indenting destructuring lambda-lists
	correctly: previously we could align to a keyword in a previous
	sublist, instead of the sublist itself.
	(lisp-indent-lambda-list-keywords-regexp): Add support for
	non-standard &more.
	(test-lisp-indent, run-lisp-indent-tests): Rudimentary tests.
	(lisp-indent-259): Use lambda-list-indentation even if the CDR of
	the path isn't null: this allows correct indentation of
	destructuring sublists.
	(run-lisp-indent-tests): More test-cases.

2011-05-11  Nikodemus Siivola  <nikodemus@random-state.net>

	* slime-cl-indent.el (common-lisp-indent-function-1): Handle
	#+ and #-. Also support the SBCL idiom of #!+ #!-.

2011-05-10  Nikodemus Siivola  <nikodemus@random-state.net>

	* slime-cl-indent.el: whitespace cleanup.

2011-05-10  Nikodemus Siivola  <nikodemus@random-state.net>

	* slime-cl-indent.el: subclause aware loop indentation, adapted from
	cl-indent-patches.el.
	(lisp-indent-loop-subclauses): New customization.
	(common-lisp-indent-function): Trampoline directly to
	common-lisp-indent-function-1 -- loop indentation is now picked up
	by the normal machinery instead of being special cased here.
	(lisp-indent-loop): New function. Chooses between the old naive
	indentation and new subclause-aware version based on
	lisp-indent-loop-subclauses.
	(common-lisp-indent-body-introducing-loop-macro-keyword):
	(common-lisp-indent-prefix-loop-macro-keyword):
	(common-lisp-indent-clause-joining-loop-macro-keyword):
	(common-lisp-indent-indented-loop-macro-keyword):
	(common-lisp-indent-indenting-loop-macro-keyword):
	(common-lisp-indent-loop-macro-else-keyword): Regular expressions
	for identifying loop parts.
	(common-lisp-indent-parse-state-depth):
	(common-lisp-indent-parse-state-start):
	(common-lisp-indent-parse-state-prev): Parse state accessors.
	(common-lisp-indent-loop-macro-1): Subclause aware loop indentation.
	(common-lisp-indent-loop-advance-past-keyword-on-line): Utility
	used by the above.

2011-05-10  Nikodemus Siivola  <nikodemus@random-state.net>

	* slime-cl-indent.el (common-lisp-loop-type): New function,
	replaces extended-loop-p.
	(common-lisp-loop-part-indentation): Use common-lisp-loop-type to
	decide how to indent, supporting both "split" and "unsplit" styles.
	(lisp-loop-keyword-indentation, lisp-loop-forms-indentation):
	Deleted: pointless now that both split and unsplit styles work
	automatically.
	(extended-loop-p): Deleted.
	(lisp-simple-loop-indentation): Change default to 2.

2011-05-10  Nikodemus Siivola  <nikodemus@random-state.net>

	* slime-cl-indent.el (common-lisp-loop-part-indentation): Return
	(<indent> <loop-start>) instead of <indent> for non-simple loops.
	This lets calculate-lisp-indent know that the following lines of
	the loop might be indented differently -- fixing indent-sexp for
	loops.

2011-05-10  Nikodemus Siivola  <nikodemus@random-state.net>

	* slime-cl-indent.el (common-lisp-indent-function-1): Remove
	bogus special casing of ,(...) and ,@(...). Even if backquote
	was being indented as data, the escaped forms are evaluated,
	and hence should be indented as lisp code.

2011-05-10  Nikodemus Siivola  <nikodemus@random-state.net>

	* slime-cl-indent.el (lisp-indent-259): Don't throw to exit with
	normal-indent if processing a tail that isn't a cons. Doing that
	breaks (... &rest foo) specs.

2011-05-10  Nikodemus Siivola  <nikodemus@random-state.net>

	* slime-cl-indent.el (common-lisp-indent-function-1): Don't take
	`default' for a tentative defun, unlike anything else starting
	with `def'.

2011-05-10  Nikodemus Siivola  <nikodemus@random-state.net>

	slime-indentation: indentation improvements on defmethod and
	lambda-lists for cl-indent.el by Didier Verna, from emacs-devel.

	* slime-cl-indent.el: Advertise the changes and remove obsolete TODO
        entries.
	* slime-cl-indent.el (lisp-lambda-list-keyword-alignment):
	* slime-cl-indent.el (lisp-lambda-list-keyword-parameter-indentation):
	* slime-cl-indent.el
	(lisp-lambda-list-keyword-parameter-alignment): New customizable
	user options.
	* slime-cl-indent.el (lisp-indent-defun-method): Improve docstring.
	* slime-cl-indent.el (extended-loop-p): Fix comment.
	* slime-cl-indent.el (lisp-indent-lambda-list-keywords-regexp): New
        variable.
	* slime-cl-indent.el (lisp-indent-lambda-list): New function.
	* slime-cl-indent.el (lisp-indent-259): Use it.
	* slime-cl-indent.el (lisp-indent-defmethod): Support for more than one
        method qualifier and properly indent methods lambda-lists.
	* slime-cl-indent.el: Provide a missing common-lisp-indent-function
        property for defgeneric.

2011-05-10  Nikodemus Siivola  <nikodemus@random-state.net>

	* slime-cl-indent.el: New file. Copy of cl-indent.el from current
	GNU Emacs HEAD. Replaces the ancient copy previously kept as part
	of slime-indentation.el.
	* slime-indentation.el (slime-handle-indentation-update): Deleted.
	Since we now directly replace the previous version of
	cl-indent.el, the normal version defined in slime.el works fine.
	ALSO DELETED: the inline copy of 1995 vintage cl-indent.el.

2011-03-14  Stas Boukarev  <stassats@gmail.com>

	* swank-sprof.lisp (swank-sprof-get-call-graph): Don't call
	serialize-call-graph when there's no samples. That prevents it
	from crashing.

2011-03-13  Stas Boukarev  <stassats@gmail.com>

	* slime-sprof.el(abbreviate-name): Rename to
	slime-sprof-abbreviate-name (no package system, oh well...).

2011-03-09  Helmut Eller  <heller@common-lisp.net>

	* slime-editing-commands.el (slime-beginning-of-defun): Call
	beginning-of-defun with call-interactively so that the mark gets
	pushed.

2011-01-22  Stas Boukarev  <stassats@gmail.com>

	* slime-repl.el (slime-repl-shortcut-help): Don't make ? an alias
	for help, ? is bound to minibuffer-completion-help, and you can't
	enter it.

2011-01-20  Helmut Eller  <heller@common-lisp.net>

	* swank-mit-scheme.scm (swank:load-file): Print the result
	instead of returning it which breaks the protocol.

	* swank-mit-scheme.scm: Require release 9.

2011-01-12  Helmut Eller  <heller@common-lisp.net>

	Some more MIT Scheme fixes.

	* swank-mit-scheme.scm (swank:compile-string-for-emacs)
	(swank:compile-file-for-emacs): Use new result format.
	(swank:disassemble-form): Added with the needed kludgery for
	quoted forms.
	(swank:swank-require): Define this as nop.

2011-01-11  Helmut Eller  <heller@common-lisp.net>

	Some upgrades for MIT Scheme backend.

	* swank-mit-scheme.scm (netcat, netcat-accept): Use netcat-openbsd
	syntax.  This version doesn't print the port number anymore
	defeating the original purpose of using netcat.
	(start-swank): Hardcode portnumber to 4055 until somebody cares
	enough to write proper server ports.
	(emacs-rex): Include a nonsense message with the :abort reply.

2010-12-10  Stas Boukarev  <stassats@gmail.com>

	* slime-sprof.el (slime-sprof-browser): Rename to
	`slime-sprof-report', leave `slime-sprof-browser' as an alias.

2010-12-09  Stas Boukarev  <stassats@gmail.com>

	* swank-fancy-inspector.lisp (emacs-inspect): Work on methods
	without associated generic function.

2010-10-28  Stas Boukarev  <stassats@gmail.com>

	* swank-package-fu.lisp (list-structure-symbols): Include the name
	of the structure too.

2010-10-17  Helmut Eller  <heller@common-lisp.net>

	Some updates to the Kawa backend.

	* swank-kawa.scm (%%runnable): Use standard
	gnu.mapping.RunnableClosure but print the stacktrace on
	exceptions.
	(listener-loop): Invoke debugger on unhandled exceptions.  The
	debugger will use stacksnapshots if the exception matches.
	(invoke-debugger, break, breakpoint, request-breakpoint): New.
	Used to "invoke" the debugger from normal code.
	(process-vm-event, debug-info, event-stacktrace): Handle
	breakpoint events.
	(interrupt-thread, throwable-stacktrace, breakpoint-condition):
	New.
	(throw-to-toplevel): For breakpoint events use
	Thread#forceEarlyReturn.
	(typecase): Add support for or and eql types.
	(bytemethod>src-loc): New.
	(src-loc>elisp): Use stratum "java" as this seems to work better.
	(print-object, print-unreadable-object): New
	(pprint-to-string): Use it.

2010-09-26  Stas Boukarev  <stassats@gmail.com>

	* slime-repl.el (slime-repl-history-pattern): Match \t too,
	besides \  and \n.

2010-09-22  Stas Boukarev  <stassats@gmail.com>

	* slime-repl.el: Handle (:abort condition) message from lisp.

2010-09-18  Tobias C. Rittweiler <tcr@freebits.de>

	* slime-parse.el (slime-parse-form-upto-point): Fix lp#627308.

	* slime-autodoc.el (slime-canonicalize-whitespace): New
	helper. Extracted out of `slime-format-autodoc'.
	(slime-autodoc-to-string): New helper.
	(slime-check-autodoc-at-point): Use it.
	(autodoc.1): Add test case for above fix.

2010-09-18  Tobias C. Rittweiler <tcr@freebits.de>

	* swank-arglist.lisp (function-exists-p): Renamed from
	FUNCTION-EXISTS-P. Uses new SWANK-BACKEND:VALID-FUNCTION-NAME-P
	underneath.
	(valid-operator-name-p): Unused, hence deleted.
	(boundp-and-interesting): Renamed from INTERESTING-VARIABLE-P.

2010-09-17  Stas Boukarev  <stassats@gmail.com>

	* swank-sprof.lisp (filter-swank-nodes): Filter other swank
	packages too, not only SWANK.

2010-09-16  Stas Boukarev  <stassats@gmail.com>

	* swank-arglists.lisp (print-variable-to-string): Use
	without-printing-errors when printing the value.
	Reported by Tobias C. Rittweiler on lp#628945.

2010-09-16  Christophe Rhodes  <csr21@cantab.net>

	Image display support for the REPL.

	* slime-media.el: New file.
	* swank-media.lisp: New file.

2010-09-09  Stas Boukarev  <stassats@gmail.com>

	* swank-c-p-c.lisp (longest-compound-prefix): Wrong arguments for
	longest-common-prefix.
	Reported by Peter Stirling.

2010-09-07  Stas Boukarev  <stassats@gmail.com>

	* swank-c-p-c.lisp: s/delimeter/delimiter/, correct spelling.

2010-09-07  Stas Boukarev  <stassats@gmail.com>

	* swank-c-p-c.lisp (untokenize-completion): Take an optional
	argument "delimiter".
	(longest-compound-prefix): Pass delimiter to untokenize-completion.

2010-09-04  Stas Boukarev  <stassats@gmail.com>

	* swank-fuzzy.lisp (*fuzzy-completion-...*): Change defparameter
	to defvar for easier customization.

2010-09-03  Stas Boukarev  <stassats@gmail.com>

	* slime-repl.el (slime-search-property-change): XEmacs may return
	nil on previous/next-single-char-property-change, don't pass it to
	goto-char.

2010-09-03  Stas Boukarev  <stassats@gmail.com>

	* slime-repl.el (slime-repl-mode-end-of-defun)
	(slime-repl-mode-beginning-of-defun): Take an optional argument
	which specifies how many defuns it should move. GNU Emacs catches
	wrong-number-of-arguments condition and does this by itself, but
	XEmacs doesn't.

2010-09-03  Helmut Eller  <heller@common-lisp.net>

	* swank-kawa.scm (%%runnable): Update for changes in SVN version.

2010-08-21  Stas Boukarev  <stassats@gmail.com>

	* slime-fuzzy.el (slime-fuzzy-choices-buffer): XEmacs compatibility.

2010-08-21  Helmut Eller  <heller@common-lisp.net>

	* slime-repl.el: Specify :on-unload action.

2010-08-21  Anton Kovalenko <anton@sw4me.com>

	Add support to save snapshots in backround.

	* swank-snapshot.lisp (background-save-snapshot): New.
	(resurrect): Initialize repl streams.
	* slime-snapshot.el (slime-snapshot): With prefix-arg perform
	saving in background.  Also ask before overwriting existing files.

2010-08-13  Helmut Eller  <heller@common-lisp.net>

	Fix slime-restore.

	* swank-snapshot.lisp (swank-snapshot::resurrect): Adapted to
	new MAKE-CONNECTION.

2010-07-29  Stas Boukarev  <stassats@gmail.com>

	* slime-c-p-c.el (slime-complete-form): Limit `looking-back' too.

2010-07-28  Stas Boukarev  <stassats@gmail.com>

	* slime-presentations.el (slime-copy-presentation-to-repl): Limit
	looking-back to one character before point. Solves long freeze on a
	large buffer.

2010-07-27  Stas Boukarev  <stassats@gmail.com>

	* slime-sprof.el (slime-sprof-start): change defun to defun*,
	elisp doesn't understand default values for &optional.

2010-07-24  Stas Boukarev  <stassats@gmail.com>

	* slime-package-fu.el (slime-frob-defpackage-form): Accept a
	symbol or a list of symbols. Optimize inserting several symbols at
	a time.
	(slime-search-exports-in-defpackage): Search forward until nothing
	is found, otherwise it searching for FOO will stop after encountering
	FOO-B.
	(slime-export-class): Rename from slime-export-structure.

	* swank-package-fu.lisp (export-symbol-for-emacs): Fix typo.
	(export-structure): Add support for CCL and for exporting
	standard-class accessors using MOP.

	* slime-sprof.el (slime-sprof-start-alloc)
	(slime-sprof-start-time): New functions to start profiling in
	:alloc and :time mode. The default slime-sprof-start is :cpu.
	* swank-sprof.lisp (swank-sprof-start): Accept :mode keyword.

2010-07-24  Stas Boukarev  <stassats@gmail.com>

	* slime-package-fu.el (slime-export-structure): New function,
	export all constructors, accessors, etc.
	* swank-package-fu.lisp (export-structure): Lisp side of the above
	function, works only on SBCL for now.

2010-07-23  Stas Boukarev  <stassats@gmail.com>

	* swank-arglists.lisp (arglist-dispatch): Export it, so it may be
	extended more easily.

	* slime-fancy-inspector.el (slime-fancy-inspector): Add
	slime-parse dependency.

2010-07-16  Stas Boukarev  <stassats@gmail.com>

	* slime-repl.el (slime-call-defun): Handle setf-functions.

2010-07-04  Stas Boukarev  <stassats@gmail.com>

	* swank-asdf.lisp (asdf:operation-done-p): Fix reloading on
	ASDF2. ASDF2 no longer has `asdf:around' method combination.

2010-07-02  Stas Boukarev  <stassats@gmail.com>

	* swank-fancy-inspector.lisp (docstring-ispec): Don't insert an
	unnecessary space.
	(emacs-inspect): Delete unnecessary "it" in [... it]
	buttons.
	Don't capitalize every word in some messages.

2010-06-15  Stas Boukarev  <stassats@gmail.com>

	* swank-asdf.lisp (asdf-central-registry): Use an exported
	interface for ASDF2.

2010-06-14  Stas Boukarev  <stassats@gmail.com>

	* swank-asdf.lisp (asdf-central-registry): ASDF2 compatibility.
	Patch by Leo Liu.

2010-06-04  Helmut Eller  <heller@common-lisp.net>

	* inferior-slime.el (inferior-slime-show-transcript): Update
	window point

2010-05-29  Stas Boukarev  <stassats@gmail.com>

	* swank-fancy-inspector.lisp (emacs-inspect): Add [finalize]
	button for not finalized classes.

2010-05-28  Helmut Eller  <heller@common-lisp.net>

	Call provide at the end of the file.

	* slime-asdf.el slime-banner.el slime-clipboard.el
	slime-compiler-notes-tree.el slime-enclosing-context.el
	slime-highlight-edits.el slime-hyperdoc.el slime-indentation.el
	slime-mdot-fu.el slime-motd.el slime-mrepl.el
	slime-presentation-streams.el slime-sbcl-exts.el slime-snapshot.el
	slime-sprof.el slime-tramp.el slime-typeout-frame.el
	slime-xref-browser.el:

2010-05-28  Helmut Eller  <heller@common-lisp.net>

	* slime-c-p-c.el slime-fancy-inspector.el slime-fancy.el
	slime-fontifying-fu.el slime-fuzzy.el slime-package-fu.el
	slime-parse.el slime-presentations.el slime-references.el
	slime-repl.el slime-scratch.el: Call provide at the end of the
	file.

2010-05-28  Helmut Eller  <heller@common-lisp.net>

	* swank-kawa.scm (wrap-compilation): Set Compilation.explict flag.
	(list-file): Add cast to resolve overloaded parse method.
	(disassemble-form): Update for change from 2010-05-18.

2010-05-19  Stas Boukarev  <stassats@gmail.com>

	* slime-repl.el (slime-list-repl-short-cuts): Don't scroll to the
	bottom, don't error if a shortcut has no documentation.

2010-05-16  Stas Boukarev  <stassats@gmail.com>

	* swank-arglists.lisp (decode-arglist): Handle (x . y) macro arglists.

2010-05-14  Tobias C. Rittweiler <tcr@freebits.de>

	* slime-highlight-edits.el, slime-hyperdoc.el, slime-mrepl.el,
          slime-snapshot.el: Fix typo.

2010-05-13  Tobias C. Rittweiler <tcr@freebits.de>

	Perform PATHNAME on file-streams safely.

	* swank-fancy-inspector.lisp (make-visit-file-thunk): Deleted.
	(make-pathname-ispec): New helper.
	(make-file-stream-ispec): New helper.
	(emacs-inspect file-stream): Use them.
	(emacs-inspect stream-error): Ditto.

2010-05-13  Tobias C. Rittweiler <tcr@freebits.de>

	* slime-autodoc.el, slime-c-p-c.el, slime-compiler-notes-tree.el,
	slime-enclosing-context.el, slime-fancy.el, slime-fuzzy.el,
	slime-hyperdoc.el, slime-mdot-fu.el, slime-mrepl.el,
	slime-parse.el, slime-presentations.el, slime-repl.el,
	slime-snapshot.el, slime-tramp.el, slime-xref-browser.el:

	Use newly added `define-slime-contrib' macro to specify
	slime and swank dependencies, and to specify what should happen on
	contrib load/unload.

2010-05-13  Stas Boukarev  <stassats@gmail.com>

	* slime-asdf.el (slime-asdf-collect-notes): New variable.
	Collect and display notes produced by the compiler. Defaulted to T.

2010-05-08  Stas Boukarev  <stassats@gmail.com>

	* slime-presentations.el (slime-presentation-write-result): Do
	slime-repl-show-maximum-output at the end. This really solves
	jumping.

2010-05-07  Stas Boukarev  <stassats@gmail.com>

	* slime-presentations.el (slime-presentation-write): Reuse
	functions from slime-repl. This fixes spurious point jumps.

	* slime-repl.el (slime-repl-show-maximum-output):
	Don't search for a window of the buffer if the current window
	already displays it.
	(slime-with-output-end-mark): Removed, unused.

2010-05-05  Stas Boukarev  <stassats@gmail.com>

	* slime-tramp.el (slime-tramp-to-lisp-filename): Check if slime is
	connected, because slime-to-lisp-filename is now used for
	establishing connection.

2010-05-05  Helmut Eller  <heller@common-lisp.net>

	* slime-editing-commands.el: Fix typo.

2010-05-01  Stas Boukarev  <stassats@gmail.com>

	* slime-fuzzy.el(slime-fuzzy-dehighlight-current-completion):
	instead of creating new overlays, move one overlay around.
	(slime-mimic-key-bindings): Renamed from mimic-key-bindings.
	Patch by Leo Liu.

2010-05-01  Stas Boukarev  <stassats@gmail.com>

	* slime-repl.el (slime-repl-update-banner): Use slime-move-point
	instead of goto-char alone, ensuring that the point is moved even
	if the window isn't currently selected.

2010-04-18  Stas Boukarev  <stassats@gmail.com>

	* slime-presentations.el
	(slime-repl-grab-old-output)
	(slime-copy-or-inspect-presentation-at-mouse): If the presentation
	at point is no longer available, remove presentation properties
	from the object.
	* swank-presentations.lisp (lookup-presented-object):
	defun->defslimefun.

2010-04-06  Stas Boukarev  <stassats@gmail.com>

	* slime-c-p-c.el (slime-complete-symbol*-fancy-bit): There is no
	slime-space-information-p variable anymore.
	Patch by Steven H. Margolis.

2010-04-06  Stas Boukarev  <stassats@gmail.com>

	* slime-sprof.el (slime-sprof-format): Remove references to the
	removed code.

2010-04-05  Stas Boukarev  <stassats@gmail.com>

	* slime-repl.el (slime-repl-inside-string-or-comment-p): New
	function, when in the REPL prompt, narrow the search to the
	prompt, otherwise stray " from the previous prompts
	or outputs may confuse slime-inside-string-or-comment-p.

	* slime-autodoc.el (slime-autodoc): Use
	slime-repl-inside-string-or-comment-p when fbound.

2010-04-05  Stas Boukarev  <stassats@gmail.com>

	* slime-autodoc.el (slime-autodoc-manually): Rename from
	slime-autodoc-full.
	Like slime-autodoc, but when called twice,
	or after slime-autodoc was already automatically called,
	display multiline arglist.

2010-04-05  Stas Boukarev  <stassats@gmail.com>

	* slime-autodoc.el (slime-autodoc-full): New command,
	displays multiline arglists. Bound to C-c C-d a.
	(slime-make-autodoc-rpc-form): Don't send
	:print-lines to autodoc, always use the actual width for
	:print-right-margin, remove newlines on formatting when needed.
	(slime-autodoc): Add optional parameter multilinep defaulted to
	slime-autodoc-use-multiline-p, pass it to slime-format-autodoc.

	* swank-arglists.lisp (autodoc, decoded-arglist-to-string): remove
	print-lines parameter, it's not used anymore.

2010-04-05  Stas Boukarev  <stassats@gmail.com>

	* slime-sprof.el (slime-sprof-browser): Use slime-with-popup-buffer for
	buffer creation.

2010-04-03  Stas Boukarev  <stassats@gmail.com>

	* swank-arglists.lisp (print-decoded-arglist): prin1-arg -> print-arg.

2010-04-03  Stas Boukarev  <stassats@gmail.com>

	* swank-arglists.lisp (print-decoded-arglist): Print keywords using
	princ again.

2010-04-03  Stas Boukarev  <stassats@gmail.com>

	* swank-arglists.lisp (arglist-dispatch): Handle method qualifiers.
	(print-arg): Renamed from princ-arg.
	(prin1-arg): Removed.
	* slime-autodoc.el (autodoc.1): Add test-case for method qualifiers

2010-03-30  Stas Boukarev  <stassats@gmail.com>

	* swank-arglists.lisp (*arglist-show-packages*): New
	customization variable, when non-nil show qualified symbols.
	(with-arglist-io-syntax): new macro for respecting the above variable.
	(decoded-arglist-to-string, decoded-arglist-to-template-string): Use
	the macro above.

2010-03-23  Tobias C. Rittweiler  <tcr@freebits.de>

	Do not do an unnecessary autodoc RPC request in case we're not
	actually inside a form.

	* slime-autodoc.el (slime-make-autodoc-rpc-form): Return nil if
	not inside a form.
	(slime-autodoc): Adapted accordingly to propagate nil to eldoc.

2010-03-20  Stas Boukarev  <stassats@gmail.com>

	* slime-c-p-c.el, slime-fuzzy.el: Don't define keys on
	slime-repl-mode-map if slime-repl isn't loaded.
	* slime-presentations.el: Refuse to load if slime-repl isn't loaded.
	Reported by Robert Goldman.

2010-03-13  Stas Boukarev  <stassats@gmail.com>

	* slime-asdf.el: use slime-from-lisp-filename so that slime-tramp
	can work.  Reported by Peter Stirling.

2010-03-12  Stas Boukarev  <stassats@gmail.com>

	* swank-arglists.lisp (extract-local-op-arglists (eql 'labels)):
	Fix (labels ((name |))).

2010-03-09  Stas Boukarev  <stassats@gmail.com>

	* swank-arglists.lisp (arglist-ref): Don't error if a &key name isn't
	a :keyword symbol. And also handle non-:keyword keyword parameters.

2010-03-09  Stas Boukarev  <stassats@gmail.com>

	* swank-presentations.lisp (inspect-presentation): Throw an error when
	trying to access unrecorded object.
	(lookup-presented-object-or-lose): Rename from `get-repl-result'.

2010-03-09  Stas Boukarev  <stassats@gmail.com>

	* slime-repl.el (slime-call-defun): When on defclass insert
	 (make-instance 'name).

2010-03-08  Stas Boukarev  <stassats@gmail.com>

	* swank-fancy-inspector.lisp (all-slots-for-inspector): Sort class
	names when grouping by inheritance the same way as slots are sorted.

2010-03-08  Stas Boukarev  <stassats@gmail.com>

	* slime-repl.el (slime-call-defun): Work also on defvar/defparameter.

2010-03-07  Stas Boukarev  <stassats@gmail.com>

	* swank-fancy-inspector.lisp (stable-sort-by-inheritance): Remove
	copy-seq, unnecessarily put in the previous commit.

2010-03-07  Stas Boukarev  <stassats@gmail.com>

	* swank-fancy-inspector.lisp: Add buttons
	for selecting default sorting order and default grouping method of
	slots of a class.

	(all-slots-for-inspector): Implement the above feature.
	Move the default method from :method option of the GF to a separate
	defmethod, this method is quite large and :method eats space for
	indentation.
	(*inspector-slots-default-order*):
	New variable, accepts :unsorted and :alphabetically
	(*inspector-slots-default-grouping*): New variable,
	accepts :all and :inheritance.

2010-03-07  Tobias C. Rittweiler  <tcr@freebits.de>

	* swank-arglists.lisp (extract-local-op-arglists): Fix for
	`(labels ((foo (x) ...)|'.

	* slime-autodoc.el (autodoc.1): Add test cases.

2010-02-20  Tobias C. Rittweiler  <tcr@freebits.de>

	* slime-fancy.el: Call init function for fancy
	inspector. Necessary due to 2010-02-15.


2010-02-19  Stas Boukarev  <stassats@gmail.com>

	* slime-fuzzy.el (slime-fuzzy-choices-buffer): Make connection
	buffer-local, otherwise `swank:fuzzy-completion-selected' will
	be sent to the default connection.

2010-02-17  Helmut Eller  <heller@common-lisp.net>

	Fix bugs when *inferior-buffers* doesn't exist.

	* inferior-slime.el (inferior-slime-start-transcript)
	(inferior-slime-stop-transcript): Make sure the buffer exists.

2010-02-15  Tobias C. Rittweiler  <tcr@freebits.de>

	* slime-asdf.el, slime-autodoc.el, slime-c-p-c.el,
	slime-clipboard.el, slime-fancy-inspector.el, slime-fuzzy,el,
	slime-indentation.el, slime-motd.el,
	slime-presentation-streams.el, slime-presentations.el,
	slime-sbcl-exts, slime-snapshot.el, slime-sprof.el:

	Make sure that contrib code does not try to load in swank code
	asynchronously but use `slime-require' instead; also make sure to
	move the `slime-require' into the contribs' init function.

2010-01-31  Stas Boukarev  <stassats@gmail.com>

	* slime-repl.el (slime-repl-mode): Don't do
	 (use-local-map slime-repl-mode-map) because it will be used
	through slime-repl-map-mode minor mode.
	This fixes double entries in the menu bar.
	Reported by RaceCondition from #lisp.

2010-01-25  Stas Boukarev  <stassats@gmail.com>

	* slime-package-fu.el (slime-goto-next-export-clause): Use
	" \n\t" for `skip-chars-forward' instead of [:alpha:],
	because it doesn't work for some reason.
	(slime-search-exports-in-defpackage): take #:symbol and :symbol
	into account too.

2010-01-14  Stas Boukarev  <stassats@gmail.com>

	* slime-repl.el: Revert the previous change because it
	didn't work in some cases.
	(slime-repl-map-mode): New minor mode which sole purpose is to
	enable `slime-repl-mode-map'.
	(slime-repl-mode): Enable `slime-repl-map-mode' after enabling
	`slime-editing-map'.
	This will finally allow `slime-repl-mode-map' to take precedence of
	`slime-editing-map'.

2010-01-14  Stas Boukarev  <stassats@gmail.com>

	* slime-repl.el (slime-repl-mode-map): Use both
	`slime-editing-map' and `lisp-mode-map' as parent keymaps.
	(slime-repl-mode): Don't use `slime-editing-mode' because
	its keymap is already used above.
	That way `slime-repl-mode-map' takes precedence of
	`slime-editing-map'.

2010-01-08  Stas Boukarev  <stassats@gmail.com>

	* swank-asdf.lisp: Doing list-all-systems-in-central-registry
	might be quite slow since it accesses a file-system,
	so run it once at the background to initialize fs caches.

2010-01-06  Tobias C. Rittweiler  <tcr@freebits.de>

	* swank-arglists.lisp (interesting-variable-p): Exclude keywords
	from being candidates for "display variable content" autodoc
	feature.
	(print-decoded-arglist): Slightly better arglist printing if
	`slime-autodoc-use-multiline-p' is true.
	(parse-raw-form): Make it able to parse strings.

	* slime-autodoc.el (autodoc.1 [test]): Add more cases.

2010-01-06  Tobias C. Rittweiler  <tcr@freebits.de>

	* slime-autodoc.el (slime-check-autodoc-at-point): Bind
	`slime-autodoc-use-multiline-p' to nil for normalized test
	results.

2010-01-06  Tobias C. Rittweiler  <tcr@freebits.de>

	* swank-arglists.lisp (extract-cursor-marker): Make sure to
	recurse only if the form, to be recursed into, is a cons.

	Reported by Johannes Grødem.

2010-01-06  Tobias C. Rittweiler  <tcr@freebits.de>

	* swank-arglists.lisp (arglist-dispatch ['declare]): Normalize
	`vars' to `variables'.
	(arglist-for-type-declaration): Ditto.

	* slime-autodoc (autodoc.1 [test]): Reorganize test, add comments,
	add cases to test declarations.

2010-01-05  Stas Boukarev  <stassats@gmail.com>

	* slime-asdf.el (slime-save-system): New function for saving
	system's files.

2010-01-05  Helmut Eller  <heller@common-lisp.net>

	Fix "other window" selector in inferior-slime-mode.

	* inferior-slime.el ([selector-method] r): Return the buffer
	instead of switching directly.

2010-01-03  Tobias C. Rittweiler  <tcr@freebits.de>

	* slime-autodoc.el (slime-autodoc-mode): Only display
	"enabled"/"disabled" message if called interactively.

2010-01-03  Tobias C. Rittweiler  <tcr@freebits.de>

	* slime-autodoc.el (slime-autodoc): Renamed from
	`slime-compute-autodoc'; now also interactive.
	(slime-autodoc-mode): Implement toggling properly. Make modeline
	string "Autodoc" rather than "Eldoc".
	(slime-autodoc-maybe-enable): Adapted accordingly.

2010-01-03  Stas Boukarev  <stassats@gmail.com>

	* slime-repl.el (sldb-insert-frame-call-to-repl): New function
	for inserting a call to a frame into the REPL. Bound to C-y in SLDB.

2010-01-03  Tobias C. Rittweiler  <tcr@freebits.de>

	* swank-arglists.lisp (arglist-index): Return NIL if more
	arguments were provided than are allowed.
	(form-path-to-arglist-path): Adapted accordingly.

	* slime-autodoc.el (autodoc.1 [test]): Add relevant test cases.

2010-01-03  Tobias C. Rittweiler  <tcr@freebits.de>

	* slime-indentation-fu.el, swank-indentation-fu.lisp: Delete
	contrib. Never worked quite right, and the necessary
	infrastructure has since been gone.

2010-01-03  Stas Boukarev  <stassats@gmail.com>

	* swank-asdf.lisp (asdf-system-loaded-p): Don't return a
	generalized boolean, because numbers may be too large for Emacs.

2009-12-30  Tobias C. Rittweiler  <tcr@freebits.de>

	* slime-c-p-c.el (complete-form [test]): Set
	`slime-buffer-package' after changing to lisp-mode because
	changing major-mode kills buffer-local variables.

2009-12-30  Tobias C. Rittweiler  <tcr@freebits.de>

	* swank-arglists.lisp (extract-cursor-marker): Fix typo.
	(autodoc): Do not try to display variable content for T and NIL.
	(interesting-variable-p): New helper.

2009-12-29  Tobias C. Rittweiler  <tcr@freebits.de>

	* slime-autodoc.el (slime-compute-autodoc): Revert last change.
	We must return nil to decline.

2009-12-29  Tobias C. Rittweiler  <tcr@freebits.de>

	More cleanup.

	The RP swank:arglist-for-echo-area is now called swank:autodoc.

	* swank-arglists.lisp (autodoc): Renamed from
	arglist-for-echo-area.
	(variable-desc-for-echo-area): Deleted. Above function subsumes
	this functionality now.
	(print-variable-to-string): Extracted from
	variable-desc-for-echo-area.

	* slime-autodoc.el (slime-retrieve-arglist): Change RPC.
	(slime-make-autodoc-rpc-form): Ditto.
	(slime-autodoc-cache-type): Deleted.
	(slime-autodoc-cache): Deleted.
	(slime-autodoc-last-buffer-form): Replacement.
	(slime-autodoc-last-autodoc): Replacement.
	(slime-get-cached-autodoc): Adapted accordingly.
	(slime-store-into-autodoc-cache): Adapted accordingly.
	(slime-compute-autodoc): Simplified slightly.
	(autodoc.1 [test]): Extended.

2009-12-29  Tobias C. Rittweiler  <tcr@freebits.de>

	Some cleanup of arglist code.

	* swank-arglists.lisp (remove-from-tree-if): Deleted.
	(remove-from-tree): Deleted.
	(maybecall): Deleted.
	(arglist-path-to-parameter): Deleted.
	(arglist-path-to-nested-arglist): Deleted.
	(last-arg): Deleted.
	(compute-arglist-index): Deleted.

	(form-path-to-arglist-path): New.
	(arglist-index): New.
	(extract-cursor-marker): New.
	(find-subform-with-arglist): Adapted.
	(find-immediately-containing-arglist): Adapted.
	(arglist-for-echo-area): Adapted.

2009-12-29  Tobias C. Rittweiler  <tcr@freebits.de>

	* slime-parse.el (slime-parse-form-until): Properly deal with #'
	prefix.
	(form-up-to-point.1 [test]): Extend.

2009-12-25  Tobias C. Rittweiler  <tcr@freebits.de>

	* swank-arglists.lisp (delete-given-args): Make sure to properly
	delete provided-args.

	* slime-c-p-c.el (complete-form [test]): Extend. Succeeds now.

2009-12-23  Tobias C. Rittweiler  <tcr@freebits.de>

	* slime-parse.el (form-up-to-point.1 [test]): Fix test case.

2009-12-23  Tobias C. Rittweiler  <tcr@freebits.de>

	* slime-c-p-c.el (complete-symbol* [test]): Fix test case.

2009-12-23  Tobias C. Rittweiler  <tcr@freebits.de>

	* slime-autodoc.el (autodoc.1 [test]): Add a test case involving
	DEFMETHOD.

	* slime-c-p-c.el (complete-form [test]): New test. Fails for the
	moment.

	Reported by Matthias Koeppe.

2009-12-22  Helmut Eller  <heller@common-lisp.net>

	Commands to save&restore image files without disconnecting.

	* slime-snapshot.el: New file.
	* swank-snapshot.lisp: New file.

2009-12-21  Tobias C. Rittweiler  <tcr@freebits.de>

	* swank-arglists.lisp (completions-for-keyword): Return nil
	instead of :not-available because the function is supposed to
	return a list of available completions.

	Adapted from patch by Ariel Badichi.

2009-12-21  Tobias C. Rittweiler  <tcr@freebits.de>

	Today's cleanup day.

	* slime-parse.el (slime-incomplete-form-at-point)
	(slime-parse-sexp-at-point)
	(slime-has-symbol-syntax-p)
	(slime-incomplete-sexp-at-point)
	(slime-parse-extended-operator-name)
	(slime-extended-operator-name-parser-alist)
	(slime-make-extended-operator-parser/look-ahead)
	(slime-parse-extended-operator/proclaim)
	(slime-parse-extended-operator/declare)
	(slime-parse-extended-operator/check-type)
	(slime-parse-extended-operator/the)
	(slime-nesting-until-point)
	(slime-make-form-spec-from-string)
	(slime-enclosing-form-specs)
	(slime-ensure-list)
	(slime-beginning-of-string)
	(slime-check-enclosing-form-specs)
	(enclosing-form-specs.1 [test]): Deleted. The new arglist code made
	all this superfluous.

	* slime-autodoc.el (slime-autodoc-accuracy-depth): New defcustom.
	(slime-retrieve-arglist): Return :not-available if appropriate.
	(slime-arglist): Use `slime-retrieve-arglist'. Delete reference to
	undefined variable.
	(slime-autodoc-thing-at-point): Deleted, not needed anymore.
	(slime-autodoc-hook): Deleted.
	(slime-autodoc-worthwhile-p): Deleted.
	(slime-make-autodoc-rpc-form): Simplified.
	(slime-compute-autodoc-internal): Merged with `slime-compute-autodoc'.
	(slime-compute-autodoc): Removed usage of old
	infrastructure. Simplified.

	* swank-arglists.lisp (print-decoded-arglist): Print ((:foo bar)
	quux) &key parameters correctly.
	(variable-desc-for-echo-area): Return :not-available, not nil.

	* slime-c-p-c.el (slime-complete-symbol*-fancy-bit): Adapted for
	new return value of `slime-retrieve-arglist'.

	* slime-fancy.el: Disable `slime-mdot-fu' contrib because that has
	to be adapted to new infrastructure.

	* slime-sbcl-exts.el (slime-enable-autodoc-for-sb-assem:inst):
	Deleted. Used old infrastructure.

2009-12-21  Tobias C. Rittweiler  <tcr@freebits.de>

	* slime-parse.el (slime-parse-form-upto-point): Rewritten to make
	it more performant.
	(slime-parse-form-until): New helper.

2009-12-21  Tobias C. Rittweiler  <tcr@freebits.de>

	* slime-package-fu.el (slime-at-expression-p): Moved from
	slime.el.
	(slime-goto-next-export-clause): Replace `slime-forward-blanks'.

	* slime-parse.el (slime-parse-sexp-at-point)
	(slime-parse-extended-operator-name): Replace
	`slime-forward-blanks'.

2009-12-19  Stas Boukarev  <stassats@gmail.com>

	* swank-asdf.lisp (asdf:operation-done-p): ASDF included with some
	implementations doesn't have AROUND method combination, so guard
	against its usage. This will prevent swank:reload-system from working,
	but it will let load swank-asdf.
	Reported by Mark Evenson.

2009-12-19  Tobias C. Rittweiler  <tcr@freebits.de>

	* slime-asdf.el (slime-query-replace-system-and-dependents):
	Renamed from `slime-query-replace-system-and-dependencies' because
	that's what it actually does.

2009-12-18  Tobias C. Rittweiler  <tcr@freebits.de>

	Add 'M-x slime-query-replace-system-and-dependencies' which is
	like `slime-query-replace-system' but also runs query-replace on
	all files of systems _depending on_ the user-queried system.

	* slime-asdf.el (slime-read-query-replace-args): Factored out from
	`slime-query-replace-system'.
	(slime-query-replace-system): Use it.
	(slime-query-replace-system-and-dependencies): Add.

	* swank-asdf.lisp (who-depends-on):
	`asdf:system-definition-pathname' may return NIL, guard against
	that.

2009-12-17  Tobias C. Rittweiler  <tcr@freebits.de>

	* swank-asdf.lisp (who-depends-on): Make defslimefun.
	(xref-doit [:depends-on]): New method to make :depends-on valid
	xref request.

	* slime-asdf.el (slime-who-depends-on-rpc): New.
	(slime-who-depends-on): New interactive function.
	(slime-asdf-init): Make `slime-edit-uses' perform a :depends-on
	request, and bind `C-c C-w d' to `slime-who-depends-on'.

2009-12-15  Tobias C. Rittweiler  <tcr@freebits.de>

	* swank-asdf.lisp (who-depends-on): Add.

2009-12-15  Tobias C. Rittweiler  <tcr@freebits.de>

	* swank-asdf.lisp (map-defined-systems): Factored out.
	(list-all-systems-known-to-asdf): Use it.
	(asdf-determine-system): Use it, too.
	(reload-system): Reuse `operate-on-system-for-emacs'.

2009-12-15  Stas Boukarev  <stassats@gmail.com>

	* slime-asdf.el (slime-reload-system): New command for reloading
	a system without recompiling recursively its dependencies.
	REPL shortcut for it is `reload-system'.

	* swank-asdf.lisp (reload-system): New function.

2009-12-14  Tobias C. Rittweiler  <tcr@freebits.de>

	Take recursiveness of LABELS into account for displaying local
	arglists. I.e. make the following work:

         (labels ((iseven (x)
                    ...)
                  (isodd (y)
                    (if (zerop y)
                       nil
                      (iseven <>))))) ; Point is here
	   ...)

	As we only have information to look backward, we cannot show
	arglist for ISODD within ISEVEN, though.

	* swank-arglists.lisp (extract-local-op-arglists): Handle LABELS
	specially.
	(find-subform-with-arglists): Adapted accordingly. Plus: Small
	refactoring, and fix comparasion of local ops to properly deal
	with arglist dummies.

2009-12-14  Stas Boukarev  <stassats@gmail.com>

	* slime-asdf.el (slime-delete-system-fasls): New command with a
	shortcut `delete-system-fasls'.

	* swank-asdf.lisp (delete-system-fasls): New function.
	(asdf-module-output-files): New function for finding fasls.

2009-12-12  Matthias Koeppe  <mkoeppe@math.ucdavis.edu>

	* slime-presentations.el (slime-reify-old-output): Revert change
	of 2009-12-11, which introduced spurious quotes in non-evaluated
	contexts like here:

	  '(1 2 #<STANDARD-CLASS STANDARD-OBJECT> 3 4)

	Presentations do not change standard quoting rules; users just
	need to remember this.

2009-12-11  Stas Boukarev  <stassats@gmail.com>

	* slime-fuzzy.el (slime-fuzzy-choices-buffer): Don't
	show cursor in *Fuzzy Completions*.
	Patch by Tobias C. Rittweiler.

2009-12-11  Stas Boukarev  <stassats@gmail.com>

	* slime-presentations.el (slime-reify-old-output): Quote
	the CL expession behind presentations, so _(1 2 3)_ (representing a
	presentation) is not tried to be evaluated.
	(slime-copy-presentation-to-repl): Use `looking-back' for looking back.
	Apply De Morgan's law to conditions.
	Patch by Tobias C. Rittweiler.

2009-12-11  Stas Boukarev  <stassats@gmail.com>

	* swank-asdf.lisp (find-operation): New function for
	finding asdf operations independent of readtable
	case sensitivity (read Allegro Modern Mode).
	(operate-on-system): Accept symbols instead of strings for
	operation-name, and use the above function.

	* slime-asdf.el: Replace strings with operation names
	for `slime-oos' with symbols.

2009-12-11  Tobias C. Rittweiler  <tcr@freebits.de>

	* swank-arglists.lisp (*swank-debug-arglists*): Removed.
	(arglist-for-echo-area): Use DEBUG-ON-SWANK-ERROR instead.

2009-12-04  Stas Boukarev  <stassats@gmail.com>

	* swank-arglists.lisp (find-subform-with-arglist): Return
	 (values nil :not-available), not just NIL, when operator is
	`quote' or `function'.
	Fixes bug reported by Mark Harig.

2009-12-03  Tobias C. Rittweiler  <tcr@freebits.de>

	http://common-lisp.net/project/hyperdoc/

	* slime-hyperdoc.el, swank-hyperdoc.lisp: New contrib.

2009-12-03  Tobias C. Rittweiler  <tcr@freebits.de>

	* swank-arglists.lisp (arglist-available-p): New helper.
	(arglist-dispatch [eql 'declaim]): New.
	(arglist-dispatch [eql 'declare]): First try to lookup arglist of
	a typespec if it's a type-declaration, if not default to looking
	up arglist of declaration specifier.
	(arglist-for-type-declaration): Extracted out.
	(decoded-arglist-for-type-specifier): Make sure not to call
	TYPE-SPECIFIER-ARGLIST with an ARGLIST-DUMMY.

2009-12-03  Tobias C. Rittweiler  <tcr@freebits.de>

	* slime-asdf.el (slime-query-replace-regexp): Quote `from'
	argument because `tags-query-replace' actually uses
	`query-replace-regexp' internally.

	Reported by David O'Toole.

2009-12-01  Stas Boukarev  <stassats@gmail.com>

	* swank-asdf.lisp (asdf-system-files): Include the .asd file too.
	(asdf-module-files): Include non-cl files too.

2009-11-30  Helmut Eller  <heller@common-lisp.net>

	* slime-repl.el (slime-repl-mode-map): Don't copy
	slime-parent-map.  Instead ...
	(slime-repl-mode): ... enable slime-editing-mode.

	* slime-presentations.el (slime-presentation-init-keymaps):
	Replace slime-define-both-key-bindings with slime-bind-keys.
	(slime-presentation-init-keymaps): Use slime-init-keymap.

2009-11-24  Tobias C. Rittweiler  <tcr@freebits.de>

	Fix a few edge cases in new arglist code.

	* slime-parse.el (slime-parse-form-upto-point): Regard
	beginning-of-line as whitespace, and DTRT.

	* swank-arglists.lisp (empty-arg-p): Input may not only be an
	arglist-dummy.
	(print-decoded-arglist-as-template): Do not print superfluuous
	newline before &body.
	(arglist-for-echo-area): Catch errors.
	(find-subform-with-arglist): Deal properly with NIL as argument.
	(find-immediately-containing-arglist): Do not erroneously complete
	form with an unsuited arglist of the parent form.
	(last-arg): New helper.
	(arglist-path-to-nested-arglist): Use it.

	Reported by Ariel Badichi.

2009-11-23  Tobias C. Rittweiler  <tcr@freebits.de>

	* slime-asdf.el (slime-rgrep-system): Conditionalize on whether
	`rgrep' is available (it isn't on Emacs 21.) Also make sure to
	call `grep-compute-defaults' before `grep-read-regexp' because the
	former does some necessary setup. (Seems to be of a problem on
	Emacs from CVS.)

2009-11-23  Tobias C. Rittweiler  <tcr@freebits.de>

	* slime-repl.el (slime-repl-previous-matching-input)
	(slime-repl-next-matching-input): Read input by means of
	`slime-read-from-minibuffer' so TAB will complete symbols for us.

2009-11-23  Tobias C. Rittweiler  <tcr@freebits.de>

	* swank-asdf.lisp (operate-on-system-for-emacs),
	(operate-on-system): Muffle ASDF:COMPILE-ERROR because we reuse
	Slime's compilation error reportery anyway, and sldb popping up is
	just annoying.

2009-11-23  Tobias C. Rittweiler  <tcr@freebits.de>

	* swank-asdf.lisp (system-contains-file-p): Previous definition
	didn't properly propagate positive return value of recursive
	call. Fix that.

2009-11-22  Stas Boukarev  <stassats@gmail.com>

	* slime-repl.el (slime-repl-history-remove-duplicates): New variable,
	if set to T previous matching history entries are removed before
	appending a new item. Default value is NIL.
	(slime-repl-history-trim-whitespaces): New variable, when T remove
	whitespaces at the beginning and end of a new history item.
	Default value is NIL.
	(slime-repl-add-to-input-history): Implement behaviour of the variables
	above.
	(slime-string-trim): New function, works like cl:string-trim.

2009-11-22  Tobias C. Rittweiler  <tcr@freebits.de>

	* slime-fontifying-fu.el (slime-compute-region-for-font-lock): Set
	an upper limit for the starting point of searching for suppressed
	forms.

	* slime-parse.el (slime-make-form-spec-from-string): Minor
	optimizations.
	(slime-parse-form-upto-point): Refactored to not use `reduce' but
	bultins.
	(slime-make-form-spec-from-string, slime-parse-form-upto-point)
	(slime-compare-char-syntax): Byte-compile.

2009-11-21  Tobias C. Rittweiler  <tcr@freebits.de>

	* swank-asdf.lisp (asdf-determine-system): Also try to determine
	the current system by looking at the buffer-package.

	* slime-asdf (slime-read-system-name): Adapted accordingly.

2009-11-20  Stas Boukarev  <stassats@gmail.com>

	* slime-repl.el (slime-repl-position-in-history): Add new optional
	parameter `exclude-string'.
	(slime-repl-history-replace): Don't replace history item if it's
	exactly matching the current input, search for the next match
	instead.

2009-11-19  Tobias C. Rittweiler  <tcr@freebits.de>

	* slime-asdf.el (slime-query-replace-system): Enable TAB
	completion of symbol names.

	* slime-fuzzy.el (slime-fuzzy-completions): Do not use
	`slime-find-buffer-package' it's an internal operation of
	`slime-current-buffer'.

2009-11-17  Tobias C. Rittweiler  <tcr@freebits.de>

	M-x slime-isearch-system will run `isearch-forward' on all files
	pertaining to an ASDF system.

	M-x slime-query-replace-system will run `query-replace' on all
	files pertaining to an ASDF system.

	* slime-asdf.el (slime-read-system-name): Refactored so callers
	have choice over how the default value is computed.
	(slime-find-asd-file): Renamed from `slime-find-asd'.
	(slime-determine-asdf-system): New helper.
	(slime-isearch-system): New function. Depends on functionality
	only available on GNU Emacs 23.1.x.
	(slime-query-replace-system): New function.

2009-11-17  Stas Boukarev  <stassats@gmail.com>

	* swank-asdf.lisp (asdf-determine-system): Rewritten to be much
	faster and to cons less (and look ugly).

2009-11-16  Stas Boukarev  <stassats@gmail.com>

	* swank-asdf.lisp (asdf-determine-system): New function for
	determining to what system a file belongs.

	* slime-asdf.el (slime-rgrep-system): New function.

2009-11-13  Tobias C. Rittweiler  <tcr@freebits.de>

	* swank-arglists.lisp (extra-keywords/make-instance)
	(extra-keywords/change-class): Wrap call to CLASS-PROTOTYPE in an
	IGNORE-ERRORS because computing a class-prototype involves
	evaluating initforms which may be calls to ERROR.

2009-11-07  Stas Boukarev  <stassats@gmail.com>

	* slime-package-fu.el (slime-find-package-definition-regexp): Go
	one sexp backward to the defpackage beginning.

2009-11-06  Tobias C. Rittweiler  <tcr@freebits.de>

	* slime-autodoc.el (slime-arglist): Adapted to new code.
	(slime-retrieve-arglist): New.

	* slime-c-p-c.el (slime-get-arglist): Deleted.
	(slime-complete-symbol*-fancy-bit): Use `slime-retrieve-arglist'.

2009-11-05  Tobias C. Rittweiler  <tcr@freebits.de>

	* swank-arglists.lisp (print-decoded-arglist): Fix printing of
	&any and &key parameters.
	(test-print-arglist): Slightly adapted.

	* slime-autodoc.el ([test] autodoc.1): Slightly adapted.

2009-11-02  Tobias C. Rittweiler  <tcr@freebits.de>

	* swank-arglists.lisp (do-decoded-arglists): Remove L-V-T.

2009-11-02  Tobias C. Rittweiler  <tcr@freebits.de>

	* slime-parse.el (slime-make-form-spec-from-string): Break out of
	the loop if we're at unbalanced parentheses.
	(slime-compare-character-syntax): New helper.
	(slime-parse-form-upto-point): Use it.
	(slime-incomplete-form-at-point): Revert change.
	([test] form-upto-point.1): New test case.

2009-11-02  Stas Boukarev  <stassats@gmail.com>

	* slime-parse.el (slime-incomplete-form-at-point): Concatenate
	" )" not just ")", because the form's last char may be \,
	and the parenthesis will be escaped.  That fixes a bug reported by
	Ariel Badichi.

2009-10-31  Tobias C. Rittweiler  <tcr@freebits.de>

	* slime-fontifying-fu.el (slime-search-suppressed-forms-internal):
	Wrap form in `ignore-errors' again. People have been guinea pigs
	long enough. Suppression of reader-conditionalized forms seems to
	work pretty reliably now.

2009-10-31  Tobias C. Rittweiler  <tcr@freebits.de>

	* slime-autodoc.el, swank-arglists.lisp: Large parts were
	rewritten. Autodoc is now able to highlight &key parameters, and
	parameters in nested arglists.

	* slime-parse.el, slime-c-p-c.el, slime-highlighting-edits.el:
	Adapted to changes.

2009-10-31  Tobias C. Rittweiler  <tcr@freebits.de>

	* slime-autodoc.el (slime-autodoc-worthwile-p): New helper.
	(slime-compute-autodoc-internal): Use it to only perform an RPC
	request if it's worthwhile to do so. For example, don't do it if
	the user only typed a single opening parenthesis.

	* swank-arglists.lisp (variable-desc-for-echo-area):
	Bind *PRINT-READABLY* to NIL as global variables may contain
	objects which can't be printed readably.

2009-10-31  Tobias C. Rittweiler  <tcr@freebits.de>

	* swank-c-p-c.lisp (completion-set): Split into
	`symbol-completion-set', and `package-completion-set'.
	(completions): Updated accordingly. Also: complete packages
	"hyphenated" by dots.
	(find-matching-packages): Heed readtable-case.
	(make-compound-prefix-matcher): Make it possible to pass list of
	delimeters.
	(compound-prefix-match): Deleted.

	* swank-arglists.lisp (completions-for-keyword): Adapted so it
	does not use `compound-prefix-match'.

	* slime-c-p-c.el (complete-symbol* [test]): New test case.

2009-10-31  Tobias C. Rittweiler  <tcr@freebits.de>

	* swank-arglists.lisp (extra-keywords :around): Sort keyword
	parameters such that implementation-internal stuff is shown last.
	(compose): New helper.
	(make-package-comparator): New.
	(sort-extra-keywords): New.

2009-10-31  Tobias C. Rittweiler  <tcr@freebits.de>

	`M-x slime-visit-sbcl-bug' will open a browser to visit SBCL's bug
	tracker at Launchpad that describes the bug number at
	point (#nnnnnn).

	* slime-sbcl-exts.el (slime-visit-sbcl-bug): New.
	(slime-read-sbcl-bug): New.
	(slime-sbcl-bug-at-point): New.

2009-10-21  Stas Boukarev  <stassats@gmail.com>

	* slime-asdf.el (slime-browse-system): Open the parent directory of
	an .asd file, not just files defined in it.
	(slime-open-system): Open files in another window.

	* swank-asdf.lisp (asdf-system-files): Put file with the same name as
	a system at the first place.

2009-10-21  Stas Boukarev  <stassats@gmail.com>

	* slime-asdf.el (slime-browse-system): New command for browsing
	files in asdf using Dired.

	* swank-asdf.lisp (asdf-system-loaded-p): New function.

2009-10-20  Stas Boukarev  <stassats@gmail.com>

	* slime-parse.el (slime-parse-sexp-at-point): Remove unused flet.
	Check for existence of a sexp before trying to parse, not after.

2009-10-19  Stas Boukarev  <stassats@gmail.com>

	* slime-asdf.el (slime-open-system): New command for opening all files
	in a system.

	* swank-asdf.lisp (asdf-system-files): New function for listing all
	files in a system.

2009-10-15  Helmut Eller  <heller@common-lisp.net>

	* slime-repl.el (slime-repl-find-buffer-package): New function.
	(slime-repl-init): Initialize slime-find-buffer-package-function.

2009-10-14  Tobias C. Rittweiler  <tcr@freebits.de>

	* slime-sprof.el (slime-sprof-browser-mode-map): Make
	`slime-parent-map' its parent.

2009-10-12  Stas Boukarev  <stassats@gmail.com>

	* slime-repl.el (slime-repl-set-package): Don't double unfinished input
	and don't move point if it's inside the input area.

2009-10-10  Tobias C. Rittweiler  <tcr@freebits.de>

	* slime-fontifying-fu.el (slime-search-suppressed-forms): Add
	clause for new condition `slime-incorrect-feature-expression'.
	([test] font-lock-magic): Add new test case.

2009-10-09  Stas Boukarev  <stassats@gmail.com>

	* swank-sprof.lisp: Add ability to exclude functions which symbols
	are from swank package.
	* slime-sprof.el (slime-sprof-toggle-swank-exclusion): New function.
	Bound to s in the slime-sprof buffer.
	* slime-sprof.el (slime-sprof-exclude-swank): New variable for
	controlling exclusion of swank functions.

	* slime-sprof.el: Slightly factor code, add menu entries.

2009-09-29  Stas Boukarev  <stassats@gmail.com>

	* slime-repl.el (slime-sync-package-and-default-directory):
	Better checking for packages.

2009-09-28  Stas Boukarev  <stassats@gmail.com>

	* slime-repl.el (slime-sync-package-and-default-directory):
	Do not try to set package if it doesn't exists.

2009-09-25  Tobias C. Rittweiler <tcr@freebits.de>

	* swank-sbcl-exts.lisp: Add EVAL-WHEN to prevent subtle dependency
	problem.

2009-09-21  Stas Boukarev  <stassats@gmail.com>

	* slime-sprof.el, swank-sprof.lisp: New contrib for
	integration with SBCL's sb-sprof profiler,
	adopted from Juho Snellman's code.

2009-09-17  Stas Boukarev  <stassats@gmail.com>

	* slime-repl.el (slime-repl-clear-buffer): Don't change cursor
	position if is already at the prompt.

2009-09-16  Tobias C. Rittweiler  <tcr@freebits.de>

	* slime-references.el: Largely refactored: decoupled code from
	SLDB; add references to the compilation log.

2009-09-15  Stas Boukarev  <stassats@gmail.com>

	* slime-autodoc.el (slime-fontify-string): setup *slime-fontify*
	buffer without calling (lisp-mode) to avoid turning slime-mode there,
	which may cause interference.

2009-09-13  Stas Boukarev  <stassats@gmail.com>

	* slime-autodoc.el (slime-fontify-string): do not call
	(slime-autodoc-mode -1), there is no reason to do so.
	And it won't mess slime-echo-arglist-function, which fixes
	bug reported by Stanislaw Halik.

2009-09-04  Stas Boukarev  <stassats@gmail.com>

	* slime-repl.el (slime-sync-package-and-default-directory):
	Don't change package if it's unknown. Use existing functions for
	changing package and directory.

2009-09-02  Stas Boukarev  <stassats@gmail.com>

	* swank-arglists.lisp (decode-required-arg): Move LispWorks specific
	code into swank-lispworks.lisp.

2009-09-01  Stas Boukarev  <stassats@gmail.com>

	* swank-arglists.lisp (decode-required-arg): Arglists for some forms
	in LispWorks, e.g. flet, contain strings, so handle strings too.
	Reported by Nick Levine.

2009-08-28  Stas Boukarev  <stassats@gmail.com>

	* slime-c-p-c.el (slime-contextual-completions): Remove debugging code.

2009-08-27  Stas Boukarev  <stassats@gmail.com>

	* slime-c-p-c.el (slime-contextual-completions): Detect characters
	properly.
	(slime-completions-for-character): Append #\ to the character names.
	This fixes character completion, reported by Nick Levine.

2009-08-24  Helmut Eller  <heller@common-lisp.net>

	* inferior-slime.el (inferior-slime-stop-transcript): Switch
	to the right buffer.

2009-08-21  Helmut Eller  <heller@common-lisp.net>

	* inferior-slime.el (inferior-slime-show-transcript)
	(inferior-slime-stop-transcript, inferior-slime-start-transcript):
	New functions.
	(inferior-slime-init): Install transcript hooks.

2009-08-15  Helmut Eller  <heller@common-lisp.net>

	* slime-typeout-frame.el (slime-typeout-message): Don't call
	slime-autodoc-stop-timer which no longer exists since 2009-01-01.
	(slime-typeout-frame-init): Don't create a frame in a tty-only
	session.
	(slime-typeout-tty-only-p): New predicate.

2009-08-15  Helmut Eller  <heller@common-lisp.net>

	Disable slime-autodoc for XEmacs.

	* slime-autodoc.el, slime-fancy.el: XEmacs's version of eldoc
	doesn't have the neccessary hooks.

2009-08-11  Tobias C. Rittweiler  <tcr@freebits.de>

	* slime-autodoc.el (slime-arglist): Pass properly formed argument
	in the rpc call.

2009-08-09  Stas Boukarev  <stassats@gmail.com>

	* slime-fuzzy.el (slime-fuzzy-complete-symbol): change
	`comint-completion-addsuffix' to not add space after completing a
	filename.

2009-08-05  Stas Boukarev  <stassats@gmail.com>

	* swank-fancy-inspector.lisp (emacs-inspect): add buttons for removing
	 compiler-macros and unbinding variables.

2009-07-22  Stas Boukarev  <stassats@gmail.com>

	* swank-fuzzy.lisp (fuzzy-convert-matching-for-emacs): format
	floats on the lisp side, because Emacs doesn't accept d0 or s0,
	which could get there as a result of *read-default-float-format*
	modification.

	* slime-fuzzy.el (slime-fuzzy-insert-completion-choice): ditto.

2009-07-15  Tobias C. Rittweiler  <tcr@freebits.de>

	* swank-sbcl-exts.lisp (compute-enriched-decoded-arglist): Filter
	uninteresting arguments for SB-ASSEM:INST.

2009-07-21  Helmut Eller  <heller@common-lisp.net>

	* swank-goo.goo, swank-jolt.k (create-repl): Implemented.

2009-07-19  Helmut Eller  <heller@common-lisp.net>

	* swank-kawa.scm (operator-arglist): Implemented, at least for
	some kind of function.

2009-07-12  Helmut Eller  <heller@common-lisp.net>

	* swank-kawa.scm (swank-writer): Use set! for now, as the svn
	version has problems to resolve setLength.
	(<faked-frame>:init): Don't forget the self slot.

2009-07-12  Helmut Eller  <heller@common-lisp.net>

	* swank-mit-scheme.scm (swank:create-repl): Implement it.
	* swank-kawa.scm, swank-goo.scm, swank.rb (frame-source-location):
	Renamed from frame-source-location-for-emacs.

2009-07-11  Stas Boukarev  <stassats@gmail.com>

	* slime-parse.el (slime-make-form-spec-from-string):
	set syntax table to lisp-mode-syntax-table in a temporary buffer.
	Necessary for some parsing functions to work correctly.

2009-07-04  Tobias C. Rittweiler  <tcr@freebits.de>

	Fix font-lock magic for s-code.lisp in the series package.

	* slime-fontifying-fu.el (slime-beginning-of-tlf): Use
	`syntax-ppss-toplevel-pos' on GNU Emacs. Old definition is
	retained for systems where it's not available. Also wrap an
	`ignore-errors' around the call to `up-list' in the old definition
	to guard against unbalanced parentheses.

	Reported by Stelian Ionescu, Raymond Toy.

2009-07-02  Stas Boukarev  <stassats@gmail.com>

	* slime-repl.el (slime-repl-delete-current-input): Make it interactive.

2009-06-28  Stas Boukarev  <stassats@gmail.com>

	* slime-fuzzy.el (slime-fuzzy-complete-symbol): show message in the
	minibuffer after showing completion list, because completion
	itself can take place in the minibuffer.
	(slime-fuzzy-choices-buffer): if completion was started in the
	minibuffer, don't switch to minibuffer in the other window, but
	select minibuffer window instead.

2009-06-23  Helmut Eller  <heller@common-lisp.net>

	* swank-ikarus.ss, swank-larceny.scm, swank-r6rs.scm: New files.

2009-06-16  Tobias C. Rittweiler  <tcr@freebits.de>

	* slime-fontifying-fu.el (slime-search-suppressed-form):
	Additional exit constraint for the loop; make sure we'r still in
	the limit.
	(slime-compute-region-for-font-lock): Simplify.

2009-06-14  Tobias C. Rittweiler  <tcr@freebits.de>

	* slime-fontifying-fu.el (slime-search-suppressed-form): Retry the
	search differently; handlers are not active anymore inside a
	handler in `condition-case'.

2009-06-12  Tobias C. Rittweiler  <tcr@freebits.de>

	* slime-fontifying-fu.el (slime-compute-region-for-font-lock): Fix
	for `#+foo (... #+bar (... |) ...)'.
	([test] font-lock-magic): Moved here.

2009-05-28  Tobias C. Rittweiler  <tcr@freebits.de>

	* slime-repl.el (slime-repl-disconnect): Disconnect current connection.
	(slime-repl-disconnect-all): New; disconnect all connections.

	Patch by Stas Boukarev.

2009-05-20  Tobias C. Rittweiler  <tcr@freebits.de>

	* swank-arglists.lisp (arglist-dispatch [define-compiler-macro]):
	guard against when we're in the body of a compiler-macro
	definition for a function not yet compiled into the image.

2009-05-20  Tobias C. Rittweiler  <tcr@freebits.de>

	* slime-fontifying-fu.el (slime-search-for-suppressed-forms):
	Retrieve match data early now that `slime-current-parser-state'
	does not save it anymore.

2009-05-17  Tobias C. Rittweiler  <tcr@freebits.de>

	* slime-fontifying-fu.el (slime-search-for-suppressed-forms):
	Shadow SBCL-specific #!+, #!- conditionals correctly.
	(slime-compute-region-for-font-lock): Fix small thinko.

2009-05-16  Tobias C. Rittweiler  <tcr@freebits.de>

	* slime-fontifying-fu.el (slime-beginning-of-tlf): Make sure to
	skip outside of comments and strings first.

2009-05-16  Tobias C. Rittweiler  <tcr@freebits.de>

	Optimize font-lock-magic.

	* slime-fontifying-fu.el (slime-search-suppressed-forms-match-data):
	New var, to inhibit consing.
	(slime-search-suppressed-forms-internal): Use it.
	(slime-extend-region-for-font-lock): Do not call
	`slime-connected-p', it's not needed in this place.
	(slime-search-directly-preceding-reader-conditional): Do not use
	`values', and `multiple-value-bind'.
	(slime-beginning-of-tlf): When we know the current paren depth,
	use it to jump directly over all parens rather than jumping to
	each open paren in turn.
	(slime-compute-region-for-font-lock): Use it.

2009-05-15  Tobias C. Rittweiler  <tcr@freebits.de>

	* slime-fontifying-fu.el (slime-search-suppressed-forms-internal):
	Use `slime-reader-conditionals-regexp'.
	(slime-search-directly-preceding-reader-conditional): Catch scan
	errors due to improper feature expressions.

2009-05-15  Tobias C. Rittweiler  <tcr@freebits.de>

	* slime-repl.el (with-canonicalized-slime-repl-buffer): XEmacs
	chokes on symbol-names with an initial dot.

	Patch by François-René Rideau.

2009-05-15  Tobias C. Rittweiler  <tcr@freebits.de>

	Moved font-lock-magic from slime.el to slime-fontifying-fu.el.

	N.B. slime-fontifying-fu is automatically loaded by
	slime-fancy. I.e. if you use slime-fancy, font-lock-magic will be
	enabled for just like before.

	* slime-fontifying-fu.el (slime-highlight-suppressed-forms),
	(slime-reader-conditional-face),
	(slime-search-suppressed-forms-internal),
	(slime-search-suppressed-forms),
	(slime-search-directly-preceding-reader-conditional),
	(slime-extend-region-for-font-lock),
	(slime-compute-region-for-font-lock),
	(slime-activate-font-lock-magic): Moved here.

2009-05-14  Tobias C. Rittweiler  <tcr@freebits.de>

	Optionally sort slots displayed for STANDARD-OBJECTS not
	alphabetically, but by inheritance. That is group the slots
	according to the class they're direct slots of.

	* swank-fancy-inspector.lisp ([struct] inspector-checklist): New
	slot `count'.
	(make-checklist-button): Adapted accordingly.
	(reinitialize-checklist): New.
	(box, ref, (setf ref)): New.
	(all-slots-for-inspector): Add button to group slots by
	inheritance rather than alphabetically. Adapted accordingly.
	(list-all-slots-by-inheritance): New. Does the bulk work.
	(make-slot-listing): Factored out from `all-slots-for-inspector'.
	(slot-home-class-using-class): New helper.
	(stable-sort-by-inheritance): Also new.

2009-05-08  Tobias C. Rittweiler  <tcr@freebits.de>

	The inspector page for standard-objects does not append
	"[set value]" and "[make unbound]" buttons after each entry
	anymore. Instead we use a checklist.

	* swank-fancy-inspector.lisp ([struct] inspector-checklist): New.
	(make-checklist-button): New.
	(do-checklist): New.
	(slot-value-for-inspector): Previously `inspect-slot-for-emacs'.
	(query-and-set-slot): New.
	(all-slots-for-inspector): Adapted for changes described above.

2009-05-02  Tobias C. Rittweiler  <tcr@freebits.de>

	* slime-autodoc.el (slime-fontify-string): Deactivate autodoc
	itself in the temporary help buffer. And deactivate slime's
	font-lock magic.

2009-05-01  Tobias C. Rittweiler  <tcr@freebits.de>

	* slime-parse.el (slime-parse-extended-operator/check-type):
	Forgot to delete debugging code.

2009-04-30  Tobias C. Rittweiler  <tcr@freebits.de>

	* slime-parse.el (slime-parse-extended-operator/check-type): New.
	(slime-parse-extended-operator/the): New.
	(slime-extended-operator-name-parser-alist): Add entries for
	CHECK-TYPE, TYPEP, and THE.
	([test] enclosing-form-specs.1): Add tests for the new entries.

	Adapted from patch by Stas Boukarev.

2009-04-30  Tobias C. Rittweiler  <tcr@freebits.de>

	* slime-parse.el (slime-parse-extended-operator/proclaim): New.
	(slime-extended-oprator-name-parser-alist): Adapt the entry for
	PROCLAIM.

	Adapted from patch by Stas Boukarev.

2009-04-21  Tobias C. Rittweiler  <tcr@freebits.de>

	* slime-indentantion-fu.el (slime-update-local-indentation): Save
	original global indentation spec in another symbol because we
	cannot reuse 'slime-indent. Make sure that later redefinition of
	global macros (which may affect the indentation spec) is taken
	into consideration.

2009-04-03  Tobias C. Rittweiler  <tcr@freebits.de>

	* slime-repl.el (slime-inspector-mode-map): Add binding for M-RET.
	(slime-inspector-copy-down-to-repl): Moved here from slime.el.

2009-03-27  Tobias C. Rittweiler  <tcr@freebits.de>

	* slime-indentantion-fu.el (slime-indent-fu): Correctly deal with
	MACROLETs that define macros without &BODY in their arglists.
	([test] local-indentation.1): Updated to test against this case.

2009-03-25  Helmut Eller  <heller@common-lisp.net>

	* slime-repl.el (slime-repl-event-hook-function): Handle
	:read-abort.   Reported by Stas Boukarev.
	(slime-repl-remove-hooks): New function.

2009-03-22  Tobias C. Rittweiler  <tcr@freebits.de>

	* swank-arglists.lisp ([method] arglist-dispatch): Forgot to
	remove debugging code when adding extended arglist display for
	DEFINE-COMPILER-MACRO.

	Reported by Bart Botta.

2009-03-09  Tobias C. Rittweiler  <tcr@freebits.de>

	* slime-autodoc.el (slime-compute-autodoc-rpc-form):
	New. Extracted from `slime-autodoc-thing-at-point'.
	(slime-compute-autodoc-internal): New. Extracted from
	`slime-compute-autodoc'.
	(slime-compute-autodoc): Explicitly save match data.
	(slime-autodoc-hook): New. Run everytime autodoc is computed.

	* slime-enclosing-context.el (slime-enclosing-bound-macros): New.
	(slime-find-bound-macros): New, too.

	* slime-indentation-fu.el, swank-indentation-fu.lisp: New contrib
	to properly indent &BODY arguments of local macro definitions.
	Suggested by Lorenz Moesenlechner.

2009-03-09  Helmut Eller  <heller@common-lisp.net>

	* swank-kawa.scm: Use foo: style keywords because :foo is now
	a symbol.
	(copy-stack): Use null to mark absent src-loc information.

2009-03-08  Tobias C. Rittweiler  <tcr@freebits.de>

	* slime-repl.el ([test] interrupt-in-blocking-read): Wrap
	`with-canonicalized-slime-repl-buffer' around the whole
	test. Otherwise the changed repl prompt doesn't extend to the
	actual `slime-test-expect'.

2009-03-08  Tobias C. Rittweiler  <tcr@freebits.de>

	* swank-fancy-inspector.lisp (make-visit-file-thunk): New helper;
	extracted from emacs-inspect [file-stream].
	([method] emacs-inspect file-stream): Use it.
	([method] emacs-inspect stream-error): Use it, too.

2009-03-04  Tobias C. Rittweiler  <tcr@freebits.de>

	* slime-asdf.el: Really do the commit from entry 2009-02-28.

2009-03-04  Tobias C. Rittweiler  <tcr@freebits.de>

	* slime-repl.el (slime-check-buffer-contents): Fix typo.
	(with-canonicalized-slime-repl-buffer): Refactored from test
	cases. A lot of test cases implemented this somewhat
	wrongly. Making them fail when not called from the SWANK package.
	([test] repl-test): Use above.
	([test] repl-return): Ditto.
	([test] repl-read): Ditto.
	([test] repl-read-lines): Ditto.
	([test] repl-type-ahead): Ditto.
	([test] interrupt-in-blocking-read): Ditto.

2009-02-28  Stas Boukarev  <stassats@gmail.com>

	* slime-asdf.el (slime-read-system-name): Display default value as
	part of the prompt, instead of inserting it as an input
	candidate.
	(slime-find-asd): Do not call `file-name-sans-extension' twice.

2009-02-28  Stas Boukarev  <stassats@gmail.com>

	* swank-arglists.lisp (variable-desc-for-echo-area): Print
	values of special variables with ~S, not with ~A.

2009-02-27  Tobias C. Rittweiler  <tcr@freebits.de>

	* swank-arglists.lisp (read-conversatively-for-autodoc): Make it
	understand sharpquote forms, so contextual autodoc will work for
	`(apply #'foo ...)'.

	* slime-autodoc.el ([test] autodoc.1): New test case, for the
	above and more.
	(slime-check-autodoc-at-point): New helper.

2009-02-27  Tobias C. Rittweiler  <tcr@freebits.de>

	* slime-parse.el (slime-check-enclosing-form-specs): Use
	`slime-test-expect' rather than `slime-check'.
	([test] enclosing-form-specs.1): Add two more cases.

2009-02-27  Tobias C. Rittweiler  <tcr@freebits.de>

	* bridge.el: Replace old-style backquoting.

	* slime-presentations.el
	(slime-presentation-sldb-insert-frame-variable-value): Fix typo.

	Patch by Stelian Ionescu.

2009-02-27  Tobias C. Rittweiler  <tcr@freebits.de>

	* slime-autodoc.el, slime-c-p-c.el, slime-enclosing-context.el
	* slime-package-fu.el, slime-parse.el, slime-presentations.el
	* slime-xref-browser: Rename `slime-symbol-name-at-point' to
	`slime-symbol-at-point'

2009-02-27  Tobias C. Rittweiler  <tcr@freebits.de>

	* slime-parse.el (slime-make-extended-operator-parser/look-ahead):
	If there's no closing paren (no paredit!) we cannot determine the
	end of the list. Check for this.
	([test] enclosing-form-specs.1): Extend test case.
	(slime-check-enclosing-form-specs): New helper.

2009-02-26  Tobias C. Rittweiler  <tcr@freebits.de>

	* swank-fancy-inspector.lisp (emacs-inspect (stream-error)): Do
	not run FILE-POSITION on a closed stream.

2009-02-26  Tobias C. Rittweiler  <tcr@freebits.de>

	* slime-parse.el (slime-parse-symbol-name-at-point):
	Removed. Superfluous due to recent changes on
	`slime-symbol-name-at-point'.
	(slime-parse-sexp-at-point): Simplified; use
	`slime-sexp-at-point'.
	(slime-inside-string-p, slime-beginning-of-string): Use
	`slime-current-parser-state'.
	([test] enclosing-form-specs.1): Add some simple cases.

	* slime-enclosing-context.el (slime-find-bound-names): Replace
	`slime-parse-symbol-name-at-point' with
	`slime-symbol-name-at-point'
	(slime-find-bound-functions): No need for `slime-ensure-list'
	anymore.
	([test] enclosing-context.1): Adapted due to the changes.

2009-02-25  Luís Oliveira  <loliveira@common-lisp.net>

	* slime-compiler-notes-tree.el: Fix typo in the `provide' form.

2009-02-21  Tobias C. Rittweiler  <tcr@freebits.de>

	* slime-package-fu.el: Removed misplaced comma, deleted some
	end-of-line whitespace, added newline to the end of the file.

	Patch by Robert Brown.

2009-02-17  Helmut Eller  <heller@common-lisp.net>

	* slime-repl.el (slime-repl-connected-hook-function): Bind
	slime-current-thread to avoid problems with killed threads.

2009-02-14  Helmut Eller  <heller@common-lisp.net>

	* swank.rb: New file.

2009-02-02  Tobias C. Rittweiler  <tcr@freebits.de>

	* swank-arglists.lisp (arglist-for-echo-area): Bleh, can't use
	WITH-AVAILABLE-ARGLIST because we're supposed to return NIL, not
	:NOT-AVAILABLE, in the failure case.

2009-02-02  Tobias C. Rittweiler  <tcr@freebits.de>

	* slime-parse.el ([test] enclosing-form-specs.1): Fix test case.

2009-02-01  Tobias C. Rittweiler  <tcr@freebits.de>

	Add DEFMETHOD-style extended arglist display for
	DEFINE-COMPILER-MACRO.

	  (defun foo (x y &key k1 k2))
	  (define-compiler-macro foo |)

	* swank-arglists.lisp ([method] arglist-dispatch): Specialize
	on (EQL 'DEFINE-COMPILER-MACRO).

	* slime-parse.el (slime-extended-operator-name-parser-alist): Add
	entry for DEFINE-COMPILER-MACRO.
	(slime-make-extended-operator-parser/look-ahead): Collect up /at
	most/ N sexps. Previously `(defmethod |)' would lead to a form
	spec of ``("defmethod" ("defmethod"))''.
	([test] enclosing-form-specs.1): Test for this.

2009-02-01  Tobias C. Rittweiler  <tcr@freebits.de>

	* swank-arglists.lisp (parse-form-spec): Moved most part of its
	docstring into a comment.
	(arglist-for-echo-area): Some minor code reorganization.  The
	autodoc stuff in general could need some fair bit of refactoring.

2009-01-27  Tobias C. Rittweiler  <tcr@freebits.de>

	* slime-repl.el ([shortcut] quit): Quit the connection before
	killing the REPL buffer; otherwise the default connection is
	selected rather than the connection of the REPL buffer.
	Reported by Stas Boukarev.

2009-01-23  Tobias C. Rittweiler  <tcr@freebits.de>

	* slime-repl.el (slime-repl-mode-map): Use the key bindings from
	`slime-editing-keys'.

2009-01-18  Tobias C. Rittweiler  <tcr@freebits.de>

	Local M-. and local arglist display didn't work for

	   (flet ((foo () ...))
	     (some-form)
	     |)

	* slime-enclosing-context.el (slime-enclosing-bound-names),
	(slime-enclosing-bound-functions): Correctly test for when point
	is in scope of an FLET/LET/etc.
	([test] enclosing-context.1): Test for this.

2009-01-16   David Reitter <david.reitter@gmail.com>

	* slime-repl.el (slime-repl-clear-buffer): Call recenter with t as
	argument (to avoid erasing the entire frame).

2009-01-10  Tobias C. Rittweiler  <tcr@freebits.de>

	* swank-fancy-inspector.lisp (emacs-inspect [package]): Also
	display link to show all inherited symbols of a package.

2009-01-07  Helmut Eller  <heller@common-lisp.net>

	* slime-repl.el (slime-mode-map): Bind C-c~ not ~.
	Reported by James Wright.
	(slime-repl-mode-map): Bind M-TAB.
	Remove C-c C-k: compiling the REPL buffer doesn't work anyway.
	Remove C-cC-b, C-c:, C-cE, C-cC-d, C-cC-w, C-M-x, C-cC-t, C-cC-l:
	those are already bound in slime-parent-map.

2009-01-04  Helmut Eller  <heller@common-lisp.net>

	* slime-repl.el, slime-mrepl.el: Byte-compile the output
	functions.

2009-01-02  Helmut Eller  <heller@common-lisp.net>

	* slime-mrepl.el: New file.

2009-01-01  Tobias C. Rittweiler  <tcr@freebits.de>

	* slime-autodoc.el: Autodoc is now implemented on top of ElDoc.
	(Suggested by Madhu.)

2008-12-31  Tobias C. Rittweiler  <tcr@freebits.de>

	* swank-arglists.lisp (format-arglist-for-echo-area): Catch errors
	and die gracefully.

2008-12-31  Tobias C. Rittweiler  <tcr@freebits.de>

	* swank-sbcl-exts.lisp: Wrap file in a big #+sbcl (PROGN ...), so
	users can use the `slime-sbcl-exts' contrib in their .emacs
	nevermind what implementation they actually use.
	(Reported by Stas Boukarev)

2008-12-31  Helmut Eller  <heller@common-lisp.net>

	* inferior-slime.el (inferior-slime-change-directory): New
	function.
	(inferior-slime-init): Hook it in.

2008-12-30  Tobias C. Rittweiler  <tcr@freebits.de>

	* slime-repl.lisp (slime-repl-set-package): Set
	`slime-buffer-package' to the new package name. Otherwise, a ,!p
	repl command is not properly taken into account resulting in
	misbehaviour of completion and arglist display.

2008-12-30  Tobias C. Rittweiler  <tcr@freebits.de>

	* slime-sbcl-exts.el, swank-sbcl-exts.lisp: New contrib.

	This is the place for SBCL specific extensions and customizations
	that can't go into SBCL's swank-backend.

	At the moment, it contains code to display arglist of instructions,
	as in `(sb-assem:inst mov |'.

2008-12-30  Tobias C. Rittweiler  <tcr@freebits.de>

	* swank-arglists.lisp (defstruct arglist-dummy): Remove
	:PRINT-OBJECT which made an arglist dummy look like a normal
	symbol. This is just confusing. If an ARGLIST-DUMMY appears in an
	arglist, the relevant code should deal with this explicitly.
	(with-availability): Renamed to WITH-AVAILABLE-ARGLIST.

	* slime-parse.el (slime-parse-extended-operator-name): Pass the
	fully qualified symbol (not just the name) to the parser function.
	(slime-make-extended-operator-parser/look-ahead): Do not take the
	operator name as first argument if point is located at the
	operator name.

2008-12-27  Helmut Eller  <heller@common-lisp.net>

	* slime-repl.el (slime-repl-event-hook-function): Handle
	:new-package events here.
	(slime-output-buffer): Initialize slime-buffer-package.
	(slime-repl-connected-hook-function): Initialize slime-lisp-package.

2008-12-27  Helmut Eller  <heller@common-lisp.net>

	* slime-repl.el (slime-repl-quit): Kill the repl buffer before
	quitting.  Reported by Volkan YAZICI.

2008-12-27  Helmut Eller  <heller@common-lisp.net>

	* slime-asdf.el: Require slime-repl.

2008-12-26  Helmut Eller  <heller@common-lisp.net>

	* slime-repl.el (slime-repl-connected-hook-function): Create a
	repl thread before creating a repl buffer.

2008-12-25  Helmut Eller  <heller@common-lisp.net>

	* inferior-slime.el (inferior-slime-switch-to-repl-buffer): New
	function.
	(inferior-slime-init): Bind it to a selector key.

2008-12-23  Helmut Eller  <heller@common-lisp.net>

	* slime-repl.el (slime-repl-connected-hook-function): Create
	a repl at startup.  Well, initialize stream redirection.

2008-12-23  Helmut Eller  <heller@common-lisp.net>

	Move i/o related event handlers to slime-repl.el.

	* slime-repl.el (slime-repl-event-hook-function): Handle some
	events here.

2008-12-23  Helmut Eller  <heller@common-lisp.net>

	* slime-editing-commands.el (slime-editing-commands-init): Bind
	slime-close-all-parens-in-sexp.

2008-12-23  Helmut Eller  <heller@common-lisp.net>

	* inferior-slime.el (inferior-slime-hook-function): New function.
	(inferior-slime-init): Automatically enable it in the
	*inferior-lisp* buffer.

2008-12-23  Helmut Eller  <heller@common-lisp.net>

	* slime-fancy.el: Add slime-repl.

2008-12-09  Helmut Eller  <heller@common-lisp.net>

	* swank-kawa.scm (mif): Avoid assignments because that triggers a
	bug/regression in the compiler.
	(getpid): Don't use the -n with echo.  It's not standard and also
	not needed here.

2008-11-29  Tobias C. Rittweiler  <tcr@freebits.de>

	* slime-package-fu.el (slime-goto-package-source-definition):
	`(slime-pop-to-location loc 'excursion)' no longer exists; use
	`(slime-goto-source-location loc)' instead.

2008-11-22  Geoff Wozniak <geoff@wozniak.ca>

	* swank-c-p-c.lisp (parse-completion-arguments): Change the
	package identifier from the string "KEYWORD" to the
	form (symbol-name :keyword) for ACL's "modern" mode.

2008-10-31  Nikodemus Siivola <nikodemus@random-state.net>

	* swank-presentation-streams.liso (slime-stream-p): delete
	references to SB-IMPL::INDENTING-STREAM, which is unused in SBCL
	and liable to go away.

2008-10-30  Ivan Shvedunov  <ivan4th@gmail.com>

	* swank-listener-hooks.lisp (%listener-eval): Return nil.

2008-10-23  Helmut Eller  <heller@common-lisp.net>

	* swank-jolt.k: New backend.

2008-10-23  Helmut Eller  <heller@common-lisp.net>
	* swank-asdf.lisp (operate-on-system-for-emacs): Always T to
	collect-notes.  Reported by Mark Evenson.

2008-10-21  Helmut Eller  <heller@common-lisp.net>

	* slime-editing-commands.el (slime-end-of-defun): Use 'major-mode
	instead of 'major.  Reported by S.P.Tseng.

2008-10-19  Helmut Eller  <heller@common-lisp.net>

	* swank-mit-scheme.scm (swank:frame-locals-and-catch-tags)
	* swank-kawa.scm (dispatch-events)
	* swank-goo.goo (frame-locals-and-catch-tags): Update
	backends for the new swank:frame-locals-and-catch-tags.

2008-10-16  Helmut Eller  <heller@common-lisp.net>

	* swank-kawa.scm (swank-require): Add a dummy definition to avoid
	errors at startup.

2008-10-11  Nikodemus Siivola <nikodemus@random-state.net>

	* slime-scratch.el (slime-scratch-file): New variable.
	(slime-scratch-buffer): If *slime-scratch* does not exist and
	slime-scratch-file is set, use 'find-file' instead of
	`get-buffer-create' to obtain the buffer.

2008-10-11  Helmut Eller  <heller@common-lisp.net>

	* swank-kawa.scm (compile-file-for-emacs, wrap-compilation)
	(compile-string-for-emacs): Return a :compilation-result as
	expected by Emacs.

2008-09-13  Tobias C. Rittweiler  <tcr@freebits.de>

	* slime-parse.el (slime-has-symbol-syntax-p): New.
	(slime-parse-symbol-name-at-point): New; works on top of
	`slime-parse-sexp-at-point'.
	(slime-enclosing-form-specs): Use it.

	* slime-enclosing-context.el (slime-find-bound-names): Use
	`slime-parse-symbol-name-at-point'.
	(slime-find-bound-functions): Ditto.
	(def-slime-test enclosing-context.1): New test case. Thanks to
	John Pallister for reporting this bug.

2008-09-11  Tobias C. Rittweiler  <tcr@freebits.de>

	* swank-asdf.lisp (operate-on-system-for-emacs): Adapted to recent
	changes wrt. swank-compilation-unit.

2008-09-07  Tobias C. Rittweiler  <tcr@freebits.de>

	* slime-autodoc.el (slime-make-autodoc-swank-form): Do not
	highlight operator in local arglist display.

2008-09-07  Tobias C. Rittweiler  <tcr@freebits.de>

	Slime-autodoc now also displays arglists of local functions.

	* swank-arglists.lisp (defslimefun format-arglist-for-echo-area):
	New RPC.

	* slime-autodoc.el (slime-make-autodoc-cache-key): New; extracted
	from slime-autodoc-thing-at-point.
	(slime-make-autodoc-swank-form): New; partially extracted from
	slime-autodoc-thing-at-point. Use `slime-autodoc-local-arglist'.
	(slime-autodoc-local-arglist): New function.
	(slime-autodoc-thing-at-point): Use the two new functions.

2008-09-07  Tobias C. Rittweiler  <tcr@freebits.de>

	* slime-enclosing-context.el: New utility contrib on top of
	`slime-parse' to extract some context around point, like bound
	variables or bound functions.

	* slime-mdot-fu.el: Move context stuff out to the new contrib.

2008-08-27  Helmut Eller  <heller@common-lisp.net>

	* swank-arglists.lisp (variable-desc-for-echo-area): Limit the
	length to one line to avoid (some) problems with big or circular
	values.  Reported by Stas Boukarev.

2008-08-22  Stelian Ionescu <sionescu@common-lisp.net>

	* swank-listener-hooks.lisp: Add missing IN-PACKAGE.

2008-08-20  Tobias C. Rittweiler  <tcr@freebits.de>

	* slime-fontifying-fu.el: New contrib; fontify with-foo and do-foo
	like standard macros.

	* slime-fancy.el: Add slime-fontifying-fu.

2008-08-20  Luís Oliveira  <loliveira@common-lisp.net>

	* contrib/slime-indentation.el: fix indentation of IF forms.

2008-08-18  Ariel Badichi  <abadichi@bezeqint.net>

	* slime-fuzzy.el: Rename `add-local-hook' to `slime-add-local-hook'.
	* slime-presentations.el: Ditto.

2008-08-12  Helmut Eller  <heller@common-lisp.net>

	* slime-clipboard.el (slime-clipboard-insert-ref): Set
	read-nonsticky to t to work better with kill/yank.
	* swank-clipboard.lisp (:swank-clipboard): List exports to avoid
	compiler warnings.

2008-08-12  Helmut Eller  <heller@common-lisp.net>

	Add a simple object clipboard.

	* swank-clipboard.lisp: New file.
	* slime-clipboard.el: New file.

2008-08-07  Tobias C. Rittweiler  <tcr@freebits.de>

	* slime-fancy.el: Add slime-mdot-fu and slime-package-fu.

2008-08-07  Tobias C. Rittweiler  <tcr@freebits.de>

	* slime-mdot-fu.el: Works for LET bindings now also.
	(def-slime-test find-local-definitions.1): New test case.

2008-08-05  Michael Weber  <michaelw+slime@foldr.org>

	* slime-typeout-frame.el (slime-typeout-message-aux): prevent
	typeout messages from scribbling into any buffer which happens to
	be in the typeout window
	(slime-typeout-buffer): new function; changed buffer name to
	"*SLIME Typeout*"
	(slime-make-typeout-frame): use it
	(slime-ensure-typeout-frame): ensure typeout buffer is visible

2008-08-04  Adam Bozanich <adam.boz@gmail.com>

	* slime-asdf.el: Load swank-asdf.
	This should avoid the rude disconnect if asdf wasn't loaded.

2008-08-03  Tobias C. Rittweiler  <tcr@freebits.de>

	* slime-presentations.el (slime-presentation-around-or-before-point):
	Guard against the case being used at the start of a buffer.

2008-07-31  Tobias C. Rittweiler  <tcr@freebits.de>

	* slime-mdot-fu.el: New contrib. Makes M-. work on local definitions.

2008-07-31  Tobias C. Rittweiler  <tcr@freebits.de>

	* slime-package-fu.el (slime-find-package-definition-regexp): Use
	new constructor `make-slime-file-location'.
	(slime-frob-defpackage-form, slime-export-symbol-at-point): Now
	always display a message regarding success of the operation.
	(slime-package-fu-init-undo-stack, slime-package-fu-unload): New.

2008-07-19  Tobias C. Rittweiler  <tcr@freebits.de>

	* slime-package-fu.el, swank-package-fu.lisp: New contrib to
	automatically add symbols to the relevant DEFPACKAGE forms.  You
	can use `C-c x' to export the symbol at point, and `C-u C-c x' to
	unexport it.

2008-07-19  Tobias C. Rittweiler  <tcr@freebits.de>

	* slime-asdf.el (slime-oos): Use `slime-repl-shortcut-async'.

2008-07-16  Tobias C. Rittweiler  <tcr@freebits.de>

	* swank-asdf.lisp (operate-on-system-for-emacs): Wrapped in
	WITH-SWANK-COMPILATION-UNIT.

2008-06-07  Tobias C. Rittweiler  <tcr@freebits.de>

	* slime-parse.el (slime-cl-symbol-name),
	(slime-cl-symbol-package),
	(slime-qualify-cl-symbol-name): Moved back to `slime.el' as
	they're still used there.

2008-04-17  Gábor Melis <mega@retes.hu>

	* swank-fancy-inspector.lisp (inspect-slot-for-emacs):
	slime-read-object has been gone for a long time, replaced with
	slime-read-from-minibuffer.

2008-04-15  Marco Baringer  <mb@bese.it>

	* slime-indentation.el (cl-indent::line-number): new function.
	(cl-indent:indent-cond): Custom indentation method for cl:cond.
	(cl-indent-body-introducing-loop-macro-keyword)
	(cl-indent-indented-loop-macro-keyword): more loop keywords.
	(cl-indent-loop-advance-past-keyword-on-line): deal with comments
	after loop keywords.
	(#'define-cl-indent): Fix indentation of handler-case; give cond
	it's custom indentation method; change indentation of defclass;
	add methods for do-all-symbols, do-symbols, do-external-symbols,
	restart-case, with-accessors, with-compilation-unit,
	with-hash-table-iterator, with-output-to-string,
	with-input-from-string, with-open-file, with-open-stream,
	with-package-iterator, with-simple-restart, with-slots.

2008-04-14  Marco Baringer  <mb@bese.it>

	* swank-arglists.lisp (decode-arglist): Arglists can be dotted
	lists.

2008-04-06  Tobias C. Rittweiler  <tcr@freebits.de>

	* slime-presentations.lisp:
	(slime-maybe-M-.-presentation-at-point): Renamed to
	`slime-edit-presentation'. Now makes sure to decline if user gave
	a name explicitly.

2008-03-24  Helmut Eller  <heller@common-lisp.net>

	* swank-kawa.scm: Save stacktraces with locals on throw events.
	This is quite costly but makes debugging easier.

2008-03-14  Tobias C. Rittweiler  <tcr@freebits.de>

	* swank-fancy-inspector.lisp (add-slots-for-inspector): Remove
	IGNORE declaration of non-existing argument.

2008-03-14  Tobias C. Rittweiler  <tcr@freebits.de>

	* swank-fuzzy.lisp (fuzzy-convert-matching-for-emacs): Return a
	string representation of the classifications rather than the
	classifications themselves. (Notice this propagates up to (and
	consequently changes the return value of) the RPC function
	FUZZY-COMPLETIONS. (incompatible api change.)

	Rationale: The number of supported classification can be changed
	without having to adapt its display at the client.

	* slime-fuzzy.lisp (slime-fuzzy-insert-completion-choice):
	(slime-fuzzy-fill-completions-buffer): Adapted to API change.

2008-03-14  Tobias C. Rittweiler  <tcr@freebits.de>

	* swank-fancy-inspector.lisp (make-symbols-listing :classification):
	Add support for typespec and constant classification; don't
	silently ignore symbols that can't be usefully classified, but
	group them under "MISC".

2008-03-14  Helmut Eller  <heller@common-lisp.net>

	Move filename translation code to contrib.

	* slime-tramp.el (slime-find-filename-translators)
	(slime-filename-translations): Move from slime.el.
	(slime-tramp-from-lisp-filename, slime-tramp-to-lisp-filename):
	New functions.

2008-03-08  Helmut Eller  <heller@common-lisp.net>

	Don't blindly override the inspect method for functions.

	* swank-fancy-inspector.lisp (emacs-inspect function): Define this
	method only if the backend hasn't defined one.
	(inspect-function): New function.

2008-03-02  Tobias C. Rittweiler  <tcr@freebits.de>

	M-. now works on presentations.

	Additionally, a Find Definition entry is presented in the menu
	appearing on right clicking on a presentation.

	* slime-presentations.lisp (slime-M-.-presentation): New function.
	(slime-M-.-presentation-at-mouse): New function.
	(slime-M-.-presentation-at-point): New function.
	(slime-maybe-M-.-presentation-at-point): New function.
	(slime-menu-choices-for-presentation): New entry "Find Definition".
	(slime-presentation-easy-menu): New entry "Find Definition".
	(slime-presentations-init): Hook into `slime-edit-definition-hooks'.

2008-03-02  Helmut Eller  <heller@common-lisp.net>

	* swank-mit-scheme.scm: New file.

2008-02-21  Tobias C. Rittweiler  <tcr@freebits.de>

	Having the `slime-presentations' contrib enabled, (princ 10)
	resulted in "1010" rather than "10\n10". (This also caused a
	regression in the `repl-test' test case.)

	* swank-presentations.lisp (present-repl-results): Emit fresh-line
	as the original SEND-REPL-RESULTS-TO-EMACS does.

2008-02-18  Helmut Eller  <heller@common-lisp.net>

	Update Kawa backend to the changed inspector protocol.

	* swank-kawa.scm (inspect-object): Return a list (content len
	start end).
	(<inspector-state>): New field: content.
	(content-range, subseq): New functions.

2008-02-15  Matthias Koeppe  <mkoeppe@mail.math.uni-magdeburg.de>

	* slime-presentations.el (slime-previous-presentation)
	(slime-next-presentation): Accept a standard prefix argument.

2008-02-13  Helmut Eller  <heller@common-lisp.net>

	* slime-c-p-c.el (slime-c-p-c-init): Use slime-require instead of
	a connected-hook.

2008-02-13  Helmut Eller  <heller@common-lisp.net>

	Track tree-widget change: :dynarg is now called :expander.

	* slime-xref-browser.el (slime-expand-class-node)
	(slime-browse-classes, slime-expand-xrefs, slime-browse-xrefs):
	:dynargs is obsolete, it is now called :expander.

2008-02-10  Helmut Eller  <heller@common-lisp.net>

	Fix some bugs introduced by the recent reorganization.

	* swank-fancy-inspector.lisp (emacs-inspect pathname): Fix it
	again.

	* slime-fancy-inspector.el: Use slime-require.

	* slime-fancy.el: slime-fancy-inspector-init no longer exists, so
	don't call it.  Once loaded, it's also no longer possible to turn
	the fancy inspector off.

2008-02-04  Marco Baringer  <mb@bese.it>

	* swank-presentation-streams.lisp (presenting-object-1): Add
	declare special *record-repl-results* to silence compiler
	warnings.

	* swank-arglists.lisp (arglist-dispatch): Specialize operator-type
	so openmcl doesn't warn about unused arguments.
	(arglist-dispatch): add declare ignore form.

2008-02-04  Helmut Eller  <heller@common-lisp.net>

	Move some functions to swank-arglist.lisp.

	* swank-arglist.lisp (length=, ensure-list, recursively-empty-p)
	(maybecall, exactly-one-p, read-softly-from-string)
	(unintern-in-home-package, valid-function-name-p): Moved from
	swank.lisp. to contrib/swank-arglist.lisp.

2008-02-03  Marco Baringer  <mb@bese.it>

	* swank-motd.lisp, slime-motd.el: Message Of The Day printing for
	slime.

	* slime-indentation.el: Integrate cl-indent.el into slime's
	contrib infrastructure. Fix bug in &rest.

	* swank-indentation.lisp: Allow an application runnig under slime
	to update emacs' indentation notes.

2008-01-27  Helmut Eller  <heller@common-lisp.net>

	Make autodoc use the correct width of the typeout-window.

	* slime-autodoc.el (slime-autodoc-dimensions-function): New
	variable.
	(slime-autodoc-message-dimensions): Use it.

	* slime-typeout-frame.el (slime-typeout-autodoc-dimensions): New
	function.
	(slime-typeout-frame-init): Use it.

2008-01-27  Helmut Eller  <heller@common-lisp.net>

	Use slime-require instead of a connected-hook.

	* slime-autodoc.el (slime-autodoc-on-connect): Deleted.

2008-01-20  Matthias Koeppe  <mkoeppe@mail.math.uni-magdeburg.de>

	Hook presentations into debugger and inspector, restoring
	features that were removed on 2007-08-27.

	* slime-presentations.el (slime-presentation-add-easy-menu):
	Install presentation menu also in the debugger and inspector.
	(slime-presentation-inspector-insert-ispec): New.
	(slime-presentation-sldb-insert-frame-variable-value): New.
	(slime-presentations-init): Install these functions as
	slime-inspector-insert-ispec-function and
	sldb-insert-frame-variable-value-function.

2008-01-19  Helmut Eller   <heller@common-lisp.net>

	* swank-goo.goo: New file.
	* swank-kawa.scm: New file.

2008-01-11  Stelian Ionescu <sionescu@common-lisp.net>

	* slime-presentations.el
	(slime-copy-or-inspect-presentation-at-mouse): Call
	slime-copy-presentation-at-mouse-to-repl rather than
	slime-copy-presentation-at-mouse.

2008-01-10  Tobias C. Rittweiler  <tcr@freebits.de>

	* slime-parse.el (slime-make-form-spec-from-string): Correctly
	handle quoted things and other non-proper "(...)" forms.

	* swank-arglist.lisp (read-form-spec): Added assertion against
	receiving junk form specs from Emacs.

2008-01-10  Tobias C. Rittweiler  <tcr@freebits.de>

	* slime-editing-commands.el (slime-close-all-parens-in-sexp): Use
	new portability function `slime-delete-and-extract-region'.

2008-01-10  Tobias C. Rittweiler  <tcr@freebits.de>

	* swank-parse.lisp (slime-incomplete-form-at-point): Hopefully
	better fix than before.

2008-01-10  Matthias Koeppe  <mkoeppe@mail.math.uni-magdeburg.de>

	Add keyboard commands (starting with C-c C-v) and a top-level menu
	for presentation-related commands.  Add a command (C-c C-v M-o) to
	forget all objects associated with presentations, without
	clearing the REPL buffer.

	* slime-presentations.el
	(slime-presentation-around-or-before-point-or-error): New
	function.
	(slime-inspect-presentation): New function, factored out from
	slime-inspect-presentation-at-mouse.
	(slime-inspect-presentation-at-mouse): Use it here.
	(slime-inspect-presentation-at-point): New command.
	(slime-copy-presentation-to-repl): New function, factored out
	from slime-copy-presentation-at-mouse.
	(slime-copy-presentation-at-mouse-to-repl): Renamed from
	slime-copy-presentation-at-mouse; use the new function
	slime-copy-presentation-to-repl.
	(slime-copy-presentation-at-point-to-repl): New command.
	(slime-copy-presentation-to-kill-ring): New function, factored
	out from slime-copy-presentation-at-mouse-to-kill-ring.
	(slime-copy-presentation-at-point-to-kill-ring): New command.
	(slime-describe-presentation): New function, factored out from
	slime-describe-presentation-at-mouse.
	(slime-describe-presentation-at-mouse): Use it here.
	(slime-describe-presentation-at-point): New command.
	(slime-pretty-print-presentation): New function, factored out
	from slime-pretty-print-presentation-at-mouse.
	(slime-pretty-print-presentation-at-mouse): Use it here.
	(slime-pretty-print-presentation-at-point): New command.
	(slime-mark-presentation): New command.
	(slime-previous-presentation, slime-next-presentation): New
	commands.
	(slime-presentation-command-map, slime-presentation-bindings):
	New variables.
	(slime-presentation-init-keymaps): New function.
	(slime-presentation-around-or-before-point-p): New function.
	(slime-presentation-easy-menu): New variable.
	(slime-presentation-add-easy-menu): New function.
	(slime-clear-presentations): Make interactive, remove
	presentation markup from all presentations in the REPL buffer.
	(slime-presentations-init): Call slime-presentation-init-keymaps
	and slime-presentation-add-easy-menu.

2008-01-10  Tobias C. Rittweiler  <tcr@freebits.de>

	* swank-parse.lisp (slime-incomplete-form-at-point): Take the
	arglist index the user's point is located at correctly into
	account. Previously `C-c C-s' on `(defun |foo' would have inserted
        `args body...)', now it inserts `name args body...)'

2008-01-10  Tobias C. Rittweiler  <tcr@freebits.de>

	* swank-arglists.lisp (read-form-spec): Changed "cons" clause to
	"list" clause in etypecase. Fix for error on arglist display on
	`(declare (ftype (|)))', | being point.

2008-01-10  Tobias C. Rittweiler  <tcr@freebits.de>

	* slime-fuzzy.el (slime-fuzzy-completion-time-limit-in-msec):
	Update docstring: Its value isn't rounded to nearest second, but
	is really interpreted as msecs.

	* swank-fuzzy.el: Updated some comments.
	(fuzzy-generate-matchings): Sort package matchings before
	traversal, such that they're traversed in the order of their
	score. (Important when time limit exhausts during traversal.)

2008-01-09  Matthias Koeppe  <mkoeppe@mail.math.uni-magdeburg.de>

	Restore support for Scheme programs that was removed from core
	SLIME on 2007-09-19, as a "slime-scheme" contrib.

	* slime-scheme.el: New file.

2007-12-30  Tobias C. Rittweiler  <tcr@freebits.de>

	* swank-arglists.lisp: Fix for `(cerror "FOO" 'type-error ...)'

	(*arglist-dummy*): Removed.
	(arglist-dummy): New structure. Wrapper around whatever could not
	be reliably read. The clue is that its printing function does only
	print the object this structure contains.
	(read-conversatively-for-autodoc): Return such a structure if
	conversative reading fails.

2007-11-27  Tobias C. Rittweiler  <tcr@freebits.de>

	* swank-arglists.lisp (arglist-dispatch 'defmethod): Use
	VALID-FUNCTION-NAME-P. Fixes error on certain
	`(defmethod (setf	...))' forms.

2007-11-27  Tobias C. Rittweiler  <tcr@freebits.de>

	* swank-arglists.lisp (print-arglist): Print initforms in &optional and
	&key lambda list specifiers as if by PRIN1 instead of PRINC.
	Reported by Michael Weber.

2007-11-24  Helmut Eller  <heller@common-lisp.net>

	* slime-fuzzy.el: Use slime-require instead of a connected-hook.

2007-11-20  Helmut Eller  <heller@common-lisp.net>

	* swank-fancy-inspector.lisp (inspect-for-emacs function t): Don't
	specialize the second argument, so that backend methods take
	precedence.  Reported by Maciej Katafiasz.

2007-10-24  Tobias C. Rittweiler  <tcr@freebits.de>

	* swank-arglist.lisp (decode-arglist): Fix incompatibility with
	ACL's modern reader mode. Thanks to Andreas Fuchs for stumbling
	over this.

2007-10-22  Tobias C. Rittweiler  <tcr@freebits.de>

	* swank-arglist.lisp (read-softly): Renamed to
	READ-SOFTLY-FROM-STRING and moved to `swank.lisp'.
	(unintern-in-home-package): Moved to `swank.lisp'.

2007-10-01  Tobias C. Rittweiler  <tcr@freebits.de>

	* slime-autdoc.el (slime-autodoc-message-ok-p): Don't display an
	arglist when the minibuffer is active.

2007-10-01  Tobias C. Rittweiler  <tcr@freebits.de>

	* slime-typeout-frame.el: Messages in the typeout frame were too
	easily overwritten by `slime-autodoc'. Fix that.
	Reported by Geoff Wozniak.

	(slime-typeout-message-aux): Split out from `slime-typeout-message'.
	(slime-typeout-message): Wrapper around it. Additionally disable
	the autodoc timer temporarily.

2007-09-30  Geoff Wozniak  <geoff@wozniak.ca>

	* slime-typeout-frame.el (slime-typeout-frame-init): Fix quoted
	FUNCTION forms in literal.

2007-09-28  Tobias C. Rittweiler  <tcr@freebits.de>

	* README: Updated.

	* slime-fancy.el: `slime-highlighting-edits' is not enabled by
	default anymore, as its functionality is controversial, and it's
	easier to explicitly enable it than to disable it once it got
	globally activated. Better to be conservative.

	* slime-fancy.el: Not only load, but also enable `slime-scratch'.

2007-09-21  Helmut Eller  <heller@common-lisp.net>

	* slime-asdf.el (slime-asdf-init, slime-asdf-unload): Fix typos.
	Reported by Ariel Badichi.

2007-09-20  Helmut Eller  <heller@common-lisp.net>

	Separate loading from initialization for many contribs.

	* slime-asdf.el
	* slime-autodoc.el
	* slime-banner.el
	* slime-c-p-c.el
	* slime-editing-commands.el
	* slime-fancy-inspector.el
	* slime-fuzzy.el
	* slime-highlight-edits.el
	* slime-presentations.el
	* slime-references.el
	* slime-scratch.el
	* slime-typeout-frame.el
	* swank-fancy-inspector.lisp

	* slime-fancy.el: As an exception, call the respective init
	function when loading.

2007-09-19  Helmut Eller  <heller@common-lisp.net>

	* slime-c-p-c.el (slime-complete-symbol*-fancy): Move defcustom
	from slime.el to contrib/slime-c-p-c.el.

2007-09-16  Tobias C. Rittweiler  <tcr@freebits.de>

	* swank-fuzzy.lisp: Fix regression that would not allow to fuzzy
	complete on inputs without package qualifier like "app".
	Reported by David J. Neu.

	(%make-duplicate-symbols-filter): Return complement.
	(fuzzy-find-matching-symbols): Treat passed filter as an acceptor
	predicate, not as a rejector.

2007-09-15  Helmut Eller  <heller@common-lisp.net>

	Add the necessary hooks when loading some contribs, so that those
	contribs can be easily loaded with slime-setup.

	* slime-highlight-edits.el (slime-highlight-edits-mode-on): New
	function.  Add this to slime-mode-hook by default.

	* slime-autodoc.el (slime-use-autodoc-mode): Change default to t.

2007-09-15  Ariel Badichi <abadichi@bezeqint.net>

	* swank-fancy-inspector.lisp (inspect-for-emacs package): When
        inspecting a package, the links in the use list and the used-by
        list lead to inspecting package names, rather than the packages
        themselves. Fix that.

2007-09-15  Tobias C. Rittweiler  <tcr@freebits.de>

	* slime-parse.el: Fix extended arglist display on misbalanced
	expressions like `(defun foo | ... (defun bar () 'bar)'
	Reported by Ariel Badichi.

	(slime-inside-string-p): Use `beginning-of-defun' directly than
	relying on `slime-region-for-defun-at-point' (as this one uses
	`end-of-defun' which signals an error on misbalanced expressions.)

2007-09-15  Tobias C. Rittweiler  <tcr@freebits.de>

	* swank-fuzzy.lisp: Code reorganization and cleanup; making it
	compute less and couple of other minor issues fixed on the
	way. Thanks to Stelian Ionescu for testing and providing feedback!

	(defstruct fuzzy-matching): New `package-name' slot.
	(make-fuzzy-matching): Updated for new slot.
	(format-completion-result): Renamed to `fuzzy-format-matching'.
	(%fuzzy-extract-matching-info): Helper for `fuzzy-format-matching'.

	(fuzzy-completion-set): Convert the matchings after they got
	truncated to the passed completion-set limit from Emacs.
	I.e. `slime-fuzzy-completion-limit' This means a huge
	computational reduction.

	(fuzzy-create-completion-set): Renamed to `fuzzy-generate-matchings'.
	(fuzzy-generate-matchings): Returns the fuzzy matchings
	themselves, do not yet convert them for Emacs. Do not perform two
	sorts on the generated matchings (first alphabetically, then per
	score), but just one with an appropriate predicate that sorts per
	score, unless matchings are equal, then sort alphabetically. Prune
	matchings with symbols which are found in a differenta package
	than their home package when the home package is among the matched
	packages. Try to take the time needed to sort the generated
	matchings into account for the time-limit.
	(%guess-sort-duration): Helper.
	Tries to guess how long the sort will take.
	(%make-duplicate-symbols-filter): Helper.
	Used for pruning of matchings.
	(fuzzy-matching-greaterp): New testing predicate for sorting.

	(fuzzy-find-matching-symbols): Now takes a :filter keyarg; only
	considers symbols that pass through the filter.
	(fuzzy-find-matching-packages): Do not return matchings for all
	nicknames of package, but just the one that matches best.

2007-09-11  Tobias C. Rittweiler  <tcr@freebits.de>

	* slime-editing-commands.el: Automatically bind the editing
	commands when this module is required. (Previously, one had to
	enable them explicitly, but this is inconsistent to, for instance,
	the `slime-c-p-c' module which also sets up its bindings
	automatically.)
	(slime-bind-editing-commands): Renamed to
	`slime-editing-commands-init'.
	(slime-editing-commands-init): Evaluated at toplevel.

2007-09-11  Tobias C. Rittweiler  <tcr@freebits.de>

	* slime-parse.el (slime-enclosing-form-specs): Now also works even
	when point is inside a string.
	(slime-inside-string-p): New function.
	(slime-beginning-of-string): New function.

2007-09-11  Tobias C. Rittweiler  <tcr@freebits.de>

	* swank-arglist.lisp (read-conversatively-for-autodoc): Also parse
	quoted symbols explicitly. This fixed extended arglist display for
	`(make-instance 'foo'. Reported by: Johannes Groedem.

2007-09-11  Tobias C. Rittweiler  <tcr@freebits.de>

	* slime-fancy.el: Require `slime-references'.

2007-09-10  Helmut Eller  <heller@common-lisp.net>

	* slime-parse.el (slime-cl-symbol-name, slime-cl-symbol-package):
	Move from slime.el to contrib/slime-parse.el.

2007-09-10  Helmut Eller  <heller@common-lisp.net>

	* inferior-slime.el: Fix installation comment.

2007-09-10  Helmut Eller  <heller@common-lisp.net>

	Fix some of the bugs introduced with the last change.

	* slime-references.el (sldb-reference-face): Add missing quote.
	(sldb-reference-properties): We are lucky and can use keywords
	instead of strings.
	(sldb-maybe-insert-references): Insert newlines differently.

2007-09-10  Helmut Eller  <heller@common-lisp.net>

	Move SBCL doc references to contrib.

	* slime-references.el: New file.

2007-09-10  Attila Lendvai  <attila.lendvai@gmail.com>

	* slime-fuzzy.el: Fixed some race condition that prevented a
	proper closing of the *Fuzzy Completions* buffer in some
	circumstances.

	(slime-fuzzy-save-window-configuration): Removed. Hooking up
	`window-configuration-change-hook' via `run-with-timer' was racy
	and lead to this bug; we now set the hook explicitely at the
	necessary place instead.
	(slime-fuzzy-window-configuration-change-add-hook): Removed.
	(slime-fuzzy-choices-buffer): Explicitly save the
	window-configuration, and explicitly set the hook.
	(slime-fuzzy-done): Explicitely remove the hook.

2007-09-10  Tobias C. Rittweiler  <tcr@freebits.de>

	* slime-parse.el (slime-cl-symbol-name, slime-cl-symbol-package):
	Moved back into slime.el.

2007-09-08  Stelian Ionescu  <sionescu@common-lisp.net>

	* slime-banner.el: Fixed typo to provide `slime-banner', not
	`slime-startup-animation'.

2007-09-06  Matthias Koeppe  <mkoeppe@mail.math.uni-magdeburg.de>

	* slime-presentations.el (slime-presentation-write): Use case, not
	ecase, for dispatching targets.  Should fix XEmacs compatibility.
	Reported by Steven E. Harris.

2007-09-05  Tobias C. Rittweiler  <tcr@freebits.de>

	* swank-c-p-c.el: This file incorrectly provided the module
	`:swank-compound-prefix'; changed that to `:swank-c-p-c'.

	This gets rid off the nasty redefinition warnings that were
	previously signalled when loading SWANK with SBCL.

	* swank-arglist.lisp (arglist-for-echo-area): Locally declare
	`*arglist-pprint-bindings*' to be special, as the variable is
	defined later in the file. (Gets rid of warnings during loading.)

2007-09-05  Tobias C. Rittweiler  <tcr@freebits.de>

	* slime-c-p-c.el (slime-c-p-c-init): Bind `slime-complete-form' to
	`C-c C-s' in `slime-repl-mode-map'.

2007-09-05  Tobias C. Rittweiler  <tcr@freebits.de>

	Added extended arglist display for DECLAIM and PROCLAIM.

	* slime-parse.el (slime-extended-operator-name-parser-alist): Added
	entries for "DECLAIM", and "PROCLAIM".
	(slime-parse-extended-operator/declare): Provide information about
	the operator the arglist is requested for.
	(slime-make-form-spec-from-string): Fixed for "()" as input.

	* swank-arglists.lisp (valid-operator-symbol-p): Explicitly allow
	the symbol 'DECLARE.
	(arglist-dispatch): New method for `DECLARE'. We have to catch
	this explicitly, as DECLARE doesn't have an arglist (in the
	`swank-backend:arglist' sense.)
	(*arglist-pprint-bindings*): New variable. Splitted out from
	`decoded-arglist-to-string'.
	(decoded-arglist-to-string): Use `*arglist-pprint-bindings*'.

	(parse-first-valid-form-spec): Rewritten, because function
	signature had to be changed: doesn't take arg-indices anymore;
	returns position of first valid spec as second value to remedy.
	(arglist-for-echo-area): Accomodated to new signature of
	`parse-first-valid-form-spec'; now searchs for contextual
	declaration operator name, to prefix a declaration arglist by
	"declare", "declaim", or "proclaim" depending on what was used at
	user's point in Slime. Use `*arglist-pprint-bindings*' for
	printing the found declaration operator name.
	(%find-declaration-operator): New helper to do this search.
	(completions-for-keyword): Accomodated to new signature of
	`parse-first-valid-form-spec'. Also fixed to correctly provide
	keyword completions in nested expressions like:

	   `(defun foo (x)
	      (let ((bar 'quux))
	        (with-open-file (s f :|'    [`|' being point]

2007-09-04  Helmut Eller  <heller@common-lisp.net>

	* swank-arglists.lisp (parse-first-valid-form-spec): Rewrite it for
	ABCL.

2007-09-04  Helmut Eller  <heller@common-lisp.net>

	Some bug fixes for slime-complete-symbol*.
	Patches by Mr. Madhu <enometh@meer.net>

	* slime-c-p-c.el (slime-c-p-c-unambiguous-prefix-p): New variable.
	(slime-expand-abbreviations-and-complete): Use it. Also add a
	workaround for XEmacs issues.

2007-09-04  Helmut Eller  <heller@common-lisp.net>

	Move asdf support to contrib:

	* slime-asdf.el: New file.

	* swank-asdf.lisp: New file
	(operate-on-system, asdf-central-registry)
	(list-all-systems-known-to-asdf): Use the asdf package in the
	source code, i.e. write asdf:operate instead of
	 (find-symbol "OPERATE" "ASDF").

2007-09-04  Helmut Eller  <heller@common-lisp.net>

	* slime-tramp.el: New file.
	* slime-banner.el: New file.
	* inferior-slime.el: New file.

2007-09-01  Matthias Koeppe  <mkoeppe@mail.math.uni-magdeburg.de>

	* slime-fancy.el: New meta-contrib.

2007-09-01  Matthias Koeppe  <mkoeppe@mail.math.uni-magdeburg.de>

	* slime-presentations.el (slime-dispatch-presentation-event):
	Explicitly return t to indicate the events have been handled,
	rather than relying on the return values of the called functions.

2007-09-01  Matthias Koeppe  <mkoeppe@mail.math.uni-magdeburg.de>

	* slime-typeout-frame.el (slime-typeout-autodoc-message): Fix for
	messages that contain "%".  Reported by Martin Simmons.

2007-09-01  Tobias C. Rittweiler  <tcr@freebits.de>

	Makes `slime-complete-form' work on `(eval-when |'; doesn't work
	on `(eval-when (|' yet.

	* slime-parse.el (slime-parse-sexp-at-point): Guard against
	`(char-after)' being NIL at end of buffer (especially important
	for use on the REPL.)

	* swank-arglist.lisp (arglist-dispatch 'eval-when): Fix typo.
	(print-decoded-arglist-as-template): Print keywords with PRIN1.

2007-08-31  Tobias C. Rittweiler  <tcr@freebits.de>

	Added extended arglist display for EVAL-WHEN, viz:

	  (eval-when (&any :compile-toplevel :load-toplevel :execute)
	     &body body)

	Notice that completion works as expected on these keywords.

	Die, EVAL-ALWAYS, die!

	* swank-arglist (arglist-dispatch): New method for EVAL-WHEN.
	(print-arglist): Print keywords with PRIN1 rather than PRINC,
	to get a result as shown above for the EVAL-WHEN case.
	(completions-for-keyword): Add support for &ANY args.

2007-08-31  Tobias C. Rittweiler  <tcr@freebits.de>

	* swank-arglist.lisp: Do not fall back to READ when interpreting
	the ``raw form specs'' comming from Slime's autodoc stuff. But
	still do so for those comming from `slime-complete-form'.

	(unintern-in-home-package): New.

	(*arglist-dummy*): New.
	(read-conversatively-for-autodoc): New function. Doesn't READ
	anything that comes from Slime's autodoc. Just tries to parse
	symbols. If that's not successfull, returns the dummy placeholder
	datum stored in `*arglist-dummy*'.
	(arglist-for-echo-area): Parse form-specs using
	`read-conversatively-for-autodoc'. Use `unintern-in-home-package'.

	(read-softly): New. Splitted out from `read-form-spec'. This
	function tries to keep track of newly interned functions before
	READing.
	(read-form-spec): Parametrized to take a function to read the
	elements of the passed ``raw form spec''. Uses `read-softly' as
	default reader.

	(complete-form, completions-for-keywords):
	Use `unintern-in-home-package'.

2007-08-31  Helmut Eller  <heller@common-lisp.net>

	* slime-autodoc.el: Add installation notes.
	* slime-editing-commands.el: Add installation notes.
	* slime-c-p-c.el (slime-c-p-c-init): Fix typos.

2007-08-31  Helmut Eller  <heller@common-lisp.net>

	Move compound prefix completion and autodoc to contrib.
	Interdependencies made it almost necessary to move parsing code
	and editing commands in the same patch.

	* slime-c-p-c.el: New file.
	* swank-c-p-c.el: New file.
	* slime-parse.el: New file.
	* swank-arglists.el: New file.
	* slime-editing-commands.el: New file.
	* slime-autodoc.el: New file.

2007-08-28  Matthias Koeppe  <mkoeppe@mail.math.uni-magdeburg.de>

	* slime-presentations.el (slime-last-output-target-id)
	(slime-output-target-to-marker, slime-output-target-marker)
	(slime-redirect-trace-output): Moved back into SLIME core.

	* swank-presentation-streams.lisp: Require swank-presentations.
	(present-repl-results-via-presentation-streams): New.
	(*send-repl-results-function*): Set this variable rather than
	overriding send-repl-results-to-emacs.

2007-08-28  Helmut Eller  <heller@common-lisp.net>

	* slime-presentations.el (slime-clear-presentations): New
	function. Add it to slime-repl-clear-buffer-hook.

2007-08-28  Helmut Eller  <heller@common-lisp.net>

	* swank-listener-hooks.lisp: New file

2007-08-28  Helmut Eller  <heller@common-lisp.net>

	Move the rest of the presentation related code.

	* swank-presentations.lisp (present-repl-results): Renamed from
	send-repl-results-to-emacs.

2007-08-28  Matthias Koeppe  <mkoeppe@mail.math.uni-magdeburg.de>

	* swank-presentations.lisp (send-repl-results-to-emacs):
	Override core defun to mark up REPL results as presentations.

	* swank-presentations.lisp: New file.
	* slime-presentations.el: Load it.

	* slime-presentations.el (slime-presentation-write): Remove id
	argument.

	* slime-presentation-streams.el: Require slime-presentations contrib.

2007-08-27  Helmut Eller  <heller@common-lisp.net>

	Move presentations to contrib. (ELisp part)

	* slime-presentations.el: New file.
	* slime-scratch.el (slime-scratch-buffer): Ignore presentations.

2007-08-24  Matthias Koeppe  <mkoeppe@mail.math.uni-magdeburg.de>

	Some fixes to the presentation-streams contrib.

	* swank-presentation-streams.lisp [sbcl]: Load the pretty-printer
	patch only at load time.  Add some trickery so that SBCL does not
	complain about the changed layout of the pretty-stream class.

	* swank-presentation-streams.lisp (slime-stream-p): Using special
	return values, indicate whether we are printing to the
	REPL-results stream, or a dedicated stream.
	(presentation-record): New slot "target".
	(presentation-start, presentation-end): Use it (rather than the
	global variable *use-dedicated-output-stream*) to decide whether
	to use the bridge protocol or the :presentation-start/-end
	protocol.  Also use it as the TARGET argument of
	:presentation-start/-end messages.
	(presenting-object-1): Use the new return values of
	slime-stream-p.

	* swank-presentation-streams.lisp (slime-stream-p) [cmu]: Use the
	return value of slime-stream-p rather than the global variable
	*use-dedicated-output-stream* to decide whether printing through
	pretty streams is safe for the layout.

2007-08-24  Matthias Koeppe  <mkoeppe@mail.math.uni-magdeburg.de>

	Make the fancy "presentation streams" feature a contrib.
	Previously, it was only available if "present.lisp" was loaded
	manually.

	* slime-presentation-streams.el: New file.
	* swank-presentation-streams.lisp: New file, moved here from
	../present.lisp

2007-08-24  Helmut Eller  <heller@common-lisp.net>

	* slime-typeout-frame.el: New file.
	* slime-xref-browser.el: New file.
	* slime-highlight-edits.el: New file.
	* slime-scratch.el: New file.

2007-08-23  Helmut Eller  <heller@common-lisp.net>

	Move Marco Baringer's inspector to contrib.

	* swank-fancy-inspector.lisp: New file. The only difference to the
	code is that inspect-for-emacs methods in this file are
	specialized to the new class `fancy-inspector'.
	(fancy-inspector): New class.

	* slime-fancy-inspector.el: New file.

2007-08-19  Helmut Eller  <heller@common-lisp.net>

	Moved fuzzy completion code to contrib directory.

	* slime-fuzzy.el: New file.
	(slime-fuzzy-init): New function.  Load CL code on startup.

	* swank-fuzzy.lisp: New file. Common Lisp code for fuzzy
	completion.

;; Local Variables:
;; coding: utf-8
;; End:<|MERGE_RESOLUTION|>--- conflicted
+++ resolved
@@ -1,6 +1,5 @@
 2014-09-10  Helmut Eller  <heller@common-lisp.net>
 
-<<<<<<< HEAD
 	Only test contribs that actually have tests.
 
 	* Makefile (CONTRIB_TESTS): New variable.
@@ -16,12 +15,13 @@
 	* swank-repl.lisp: Put swank-repl into its own package.
 	* slime-repl.el, test/slime-repl-tests.el: Use swank-repl:
 	instead of swank: where needed.
-=======
+
+2014-09-10  Helmut Eller  <heller@common-lisp.net>
+
 	Fix some fallout of the new package structure.
 
 	* swank-presentation-streams.lisp: Use swank-sbcl:: instead of
 	swank-backend::.
->>>>>>> a9698a64
 
 2014-09-01  João Távora  <joaotavora@gmail.com>
 
