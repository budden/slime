<;;;; -*- Mode: lisp; indent-tabs-mode: nil -*-
;;;
;;; swank-sbcl.lisp --- SLIME backend for SBCL.
;;;
;;; Created 2003, Daniel Barlow <dan@metacircles.com>
;;;
;;; This code has been placed in the Public Domain.  All warranties are 
;;; disclaimed.

;;; This is a Slime backend for SBCL.  Requires SBCL 0.8.5 or later
;;; for the SB-INTROSPECT contrib

;;; Cursory testing has found that the following appear to work
;;;
;;; * Symbol completion.
;;; * Evaluation of forms with C-M-x
;;; * Apropos
;;; * Compilation of defuns with C-c C-c
;;; * File compilation with C-c C-k, apparently including error parsing
;;; * Disassembling the symbol at point with C-c M-d
;;; * Describing symbol at point with C-c C-d
;;; * Macroexpanding with C-c RET
;;; * find-definition, using sb-introspect
;;; * Basic debugger stuff: restarts, backtrace, toggle details
;;; * Can now interrupt a busy sbcl with C-c C-g
;;; * Most of the tests
;;;
;;; Things that aren't done/don't work yet:
;;;
;;; * Cross-referencing (nor is it likely, absent XREF port to SBCL)
;;; * testsuite can't find LOOP, reports bogus failure on some arglist lookups
;;; * eval-in-frame
;;; * A slime command to load an asdf system.  Note that this might involve
;;;    compiling/loading files that Emacs has no buffers for
;;; * Dealing with multiple threads

;;; Administrivia

(eval-when (:compile-toplevel :load-toplevel :execute)
  (require 'sb-bsd-sockets)
  (require 'sb-introspect)
  )

(declaim (optimize (debug 3)))
(in-package :swank)

(import
 '(sb-gray:fundamental-character-output-stream
   sb-gray:stream-write-char
   sb-gray:stream-line-length
   sb-gray:stream-force-output
   sb-gray:fundamental-character-input-stream
   sb-gray:stream-read-char
   sb-gray:stream-listen
   sb-gray:stream-unread-char
   sb-gray:stream-clear-input
   sb-gray:stream-line-column
   sb-gray:stream-line-length))

;;; TCP Server

(setq *swank-in-background* :sigio)

(defimplementation create-socket (port)
  (let ((socket (make-instance 'sb-bsd-sockets:inet-socket
			       :type :stream
			       :protocol :tcp)))
    (setf (sb-bsd-sockets:sockopt-reuse-address socket) t)
    (sb-bsd-sockets:socket-bind socket #(127 0 0 1) port)
    (sb-bsd-sockets:socket-listen socket 5)
    socket))

(defimplementation local-port (socket)
  (nth-value 1 (sb-bsd-sockets:socket-name socket)))

(defimplementation close-socket (socket)
  (sb-bsd-sockets:socket-close socket))

(defimplementation accept-connection (socket)
  (make-socket-io-stream (accept socket)))

(defvar *sigio-handlers* '()
  "List of (key . fn) pairs to be called on SIGIO.")

(defun sigio-handler (signal code scp)
  (mapc (lambda (handler) (funcall (cdr handler))) *sigio-handlers*))


(defun set-sigio-handler ()
  (sb-sys:enable-interrupt sb-unix:SIGIO (lambda (signal code scp)
                                           (sigio-handler signal code scp))))

(set-sigio-handler)

#+linux
(progn
  (defconstant +o_async+ 8192)
  (defconstant +f_setown+ 8)
  (defconstant +f_setfl+ 4))

(defimplementation add-input-handler (socket fn)
<<<<<<< HEAD
  (declare (type function fn))
  (sb-sys:add-fd-handler (socket-fd  socket)
                         :input (lambda (fd)
                                  (declare (ignore fd))
                                  (funcall fn))))
=======
  (let ((fd (socket-fd socket)))
    (format *debug-io* "Adding sigio handler: ~S ~%" fd)
    (let ((fcntl (sb-alien:extern-alien "fcntl" 
                                        (function sb-alien:int sb-alien:int 
                                                  sb-alien:int sb-alien:int))))
      ;; XXX error checking
      (sb-alien:alien-funcall fcntl fd +f_setfl+ +o_async+)
      (sb-alien:alien-funcall fcntl fd +f_setown+ (sb-unix:unix-getpid))
      (push (cons fd fn) *sigio-handlers*))))
>>>>>>> a2debb3c

(defimplementation remove-input-handlers (socket)
  (let ((fd (socket-fd socket)))
    (setf *sigio-handlers* (delete fd *sigio-handlers* :key #'car))
    (sb-sys:invalidate-descriptor fd)) 
  (close socket))

(defun socket-fd (socket)
  (etypecase socket
    (fixnum socket)
    (sb-bsd-sockets:socket (sb-bsd-sockets:socket-file-descriptor socket))
    (file-stream (sb-sys:fd-stream-fd socket))))

(defun make-socket-io-stream (socket)
  (sb-bsd-sockets:socket-make-stream socket
                                     :output t
                                     :input t
                                     :element-type 'base-char))

(defun accept (socket)
  "Like socket-accept, but retry on EAGAIN."
  (loop (handler-case
            (return (sb-bsd-sockets:socket-accept socket))
          (sb-bsd-sockets:interrupted-error ()))))

(defmethod call-without-interrupts (fn)
  (declare (type function fn))
  (sb-sys:without-interrupts (funcall fn)))

(defmethod getpid ()
  (sb-unix:unix-getpid))

;;; Utilities

(defvar *swank-debugger-stack-frame*)

;;; adapted from cmucl
(defslimefun set-default-directory (directory)
  (setf *default-pathname-defaults* (merge-pathnames directory))
  (namestring *default-pathname-defaults*))

(defimplementation arglist-string (fname)
  (format-arglist fname #'sb-introspect:function-arglist))

(defvar *buffer-name* nil)
(defvar *buffer-offset*)

(defvar *previous-compiler-condition* nil
  "Used to detect duplicates.")

(defun handle-notification-condition (condition)
  "Handle a condition caused by a compiler warning.
This traps all compiler conditions at a lower-level than using
C:*COMPILER-NOTIFICATION-FUNCTION*. The advantage is that we get to
craft our own error messages, which can omit a lot of redundant
information."
  (let ((context (sb-c::find-error-context nil)))
    (unless (eq condition *previous-compiler-condition*)
      (setq *previous-compiler-condition* condition)
      (signal-compiler-condition condition context))))

(defun signal-compiler-condition (condition context)
  (signal (make-condition
           'compiler-condition
           :original-condition condition
           :severity (etypecase condition
                       (sb-c:compiler-error  :error)
                       (sb-ext:compiler-note :note)
                       (style-warning        :style-warning)
                       (warning              :warning))
           :message (brief-compiler-message-for-emacs condition context)
           :location (compiler-note-location context))))



(defun compiler-note-location (context)
  (cond (context
         (resolve-note-location
          *buffer-name*
          (sb-c::compiler-error-context-file-name context)
          (sb-c::compiler-error-context-file-position context)
          (current-compiler-error-source-path context)
          (sb-c::compiler-error-context-original-source  context)))
        (t
         (resolve-note-location *buffer-name* nil nil nil nil))))

(defgeneric resolve-note-location (buffer file-name file-position 
                                          source-path source))

(defmethod resolve-note-location ((b (eql nil)) (f pathname) pos path source)
  (make-location
   `(:file ,(namestring (truename f)))
   `(:position ,(1+ (source-path-file-position path f)))))

(defmethod resolve-note-location ((b string) (f (eql :stream)) pos path source)
  (make-location
   `(:buffer ,b)
   `(:position ,(+ *buffer-offset*
                   (source-path-string-position path *buffer-substring*)))))

(defmethod resolve-note-location (b (f (eql :lisp)) pos path (source string))
  (make-location
   `(:source-form ,source)
   `(:position 1)))

(defmethod resolve-note-location (buffer
                                  (file (eql nil)) 
                                  (pos (eql nil)) 
                                  (path (eql nil))
                                  (source (eql nil)))
  (cond (buffer
         (make-location (list :buffer buffer) 
                        (list :position *buffer-offset*)))
        (*compile-file-truename*
         (make-location (list :file (namestring *compile-file-truename*))
                        (list :position 0)))
        (t 
         (list :error "No error location available"))))


(defun brief-compiler-message-for-emacs (condition error-context)
  "Briefly describe a compiler error for Emacs.
When Emacs presents the message it already has the source popped up
and the source form highlighted. This makes much of the information in
the error-context redundant."
  (declare (type (or sb-c::compiler-error-context null) error-context))
  (let ((enclosing 
         (and error-context
              (sb-c::compiler-error-context-enclosing-source error-context))))
    (if enclosing
        (format nil "--> ~{~<~%--> ~1:;~A~> ~}~%~A" enclosing condition)
        (format nil "~A" condition))))

(defun current-compiler-error-source-path (context)
  "Return the source-path for the current compiler error.
Returns NIL if this cannot be determined by examining internal
compiler state."
  (cond ((sb-c::node-p context)
         (reverse
          (sb-c::source-path-original-source
           (sb-c::node-source-path context))))
        ((sb-c::compiler-error-context-p context)
         (reverse
          (sb-c::compiler-error-context-original-source-path context)))))

(defimplementation call-with-compilation-hooks (function)
  (declare (type function function))
  (handler-bind ((sb-c:compiler-error  #'handle-notification-condition)
                 (sb-ext:compiler-note #'handle-notification-condition)
                 (style-warning        #'handle-notification-condition)
                 (warning              #'handle-notification-condition))
    (funcall function)))

(defimplementation compile-file-for-emacs (filename load-p)
  (with-compilation-hooks ()
    (multiple-value-bind (fasl-file w-p f-p) (compile-file filename)
      (declare (ignore w-p))
      (cond ((and fasl-file (not f-p) load-p)
             (load fasl-file))
            (t fasl-file)))))

(defimplementation compile-system-for-emacs (system-name)
  (with-compilation-hooks ()
    (asdf:operate 'asdf:load-op system-name)))

(defimplementation compile-string-for-emacs (string &key buffer position)
  (with-compilation-hooks ()
    (let ((*package* *buffer-package*)
          (*buffer-name* buffer)
          (*buffer-offset* position))
      (eval (from-string
             (format nil "(funcall (compile nil '(lambda () ~A)))"
                     string))))))

;;;; xref stuff doesn't exist for sbcl yet

(defslimefun-unimplemented who-calls (function-name))

(defslimefun-unimplemented who-references (variable))

(defslimefun-unimplemented who-binds (variable))

(defslimefun-unimplemented who-sets (variable))

(defslimefun-unimplemented who-macroexpands (macro))

;;;; Definitions

(defvar *debug-definition-finding* nil
  "When true don't handle errors while looking for definitions.
This is useful when debugging the definition-finding code.")

;;; FIXME we don't handle the compiled-interactively case yet.  That
;;; should have NIL :filename & :position, and non-NIL :source-form
(defun function-source-location (function &optional name)
  "Try to find the canonical source location of FUNCTION."
  (let* ((def (sb-introspect:find-definition-source function))
         (pathname (sb-introspect:definition-source-pathname def))
         (path (sb-introspect:definition-source-form-path def))
         (position (sb-introspect:definition-source-character-offset def)))
    (unless pathname
      (return-from function-source-location
        (list :error (format nil "No filename for: ~S" function))))
    (multiple-value-bind (truename condition) 
        (ignore-errors (truename pathname))
      (when condition 
        (return-from function-source-location
          (list :error (format nil "~A" condition))))
      (make-location
       (list :file (namestring truename))
       ;; source-paths depend on the file having been compiled with
       ;; lotsa debugging.  If not present, return the function name 
       ;; for emacs to attempt to find with a regex
       (cond (path (list :source-path path position))
             (t (list :function-name 
                      (or (and name (string name))
                          (sb-kernel:%fun-name function)))))))))
                                
(defimplementation find-function-locations (fname-string)
  (let* ((symbol (from-string fname-string)))
    (labels ((finder (fun)
               (cond ((and (symbolp fun) (macro-function fun))
                      (list 
                       (function-source-location (macro-function fun)
                                                 symbol)))
                     ((typep fun 'sb-mop:generic-function)
                      (list*
                       (function-source-location fun symbol)
                       (mapcar 
                        (lambda (x) (function-source-location x symbol))
                        (sb-mop:generic-function-methods fun))))
                     ((functionp fun) 
                      (list 
                       (function-source-location fun symbol)))
                     ((sb-introspect:valid-function-name-p fun)
                      (finder (fdefinition fun)))
                     (t (list 
                         (list :error "Not a function: ~A" fun))))))
      (if *debug-definition-finding*
          (finder symbol)
          (handler-case (finder symbol)
            (error (e) 
              (list (list :error (format nil "Error: ~A" e)))))))))

(defimplementation describe-symbol-for-emacs (symbol)
  "Return a plist describing SYMBOL.
Return NIL if the symbol is unbound."
  (let ((result '()))
    (labels ((doc (kind)
	       (or (documentation symbol kind) :not-documented))
	     (maybe-push (property value)
	       (when value
		 (setf result (list* property value result)))))
      (maybe-push
       :variable (multiple-value-bind (kind recorded-p)
		     (sb-int:info :variable :kind symbol)
		   (declare (ignore kind))
		   (if (or (boundp symbol) recorded-p)
		       (doc 'variable))))
      (maybe-push
       :function (if (fboundp symbol) 
		     (doc 'function)))
      (maybe-push
       :setf (if (or (sb-int:info :setf :inverse symbol)
		     (sb-int:info :setf :expander symbol))
		 (doc 'setf)))
      (maybe-push
       :type (if (sb-int:info :type :kind symbol)
		 (doc 'type)))
      result)))

(defimplementation describe-definition (symbol-name type)
  (case type
    (:variable
     (describe-symbol symbol-name))
    (:setf
     (print-description-to-string `(setf ,(from-string symbol-name))))
    (:class
     (print-description-to-string (find-class (from-string symbol-name) nil)))
    (:type
     (print-description-to-string
      (sb-kernel:values-specifier-type (from-string symbol-name))))))

;;; macroexpansion

(defimplementation macroexpand-all (form)
  (let ((sb-walker:*walk-form-expand-macros-p* t))
    (sb-walker:walk-form form)))


;;; Debugging

(defvar *sldb-stack-top*)
(defvar *sldb-restarts* nil)
(declaim (type list *sldb-restarts*))

(defimplementation call-with-debugging-environment (debugger-loop-fn)
  (declare (type function debugger-loop-fn))
  (let* ((*sldb-stack-top* (or sb-debug:*stack-top-hint* (sb-di:top-frame)))
	 (*sldb-restarts* (compute-restarts *swank-debugger-condition*))
	 (sb-debug:*stack-top-hint* nil)
	 (*debugger-hook* nil)
	 (*readtable* (or sb-debug:*debug-readtable* *readtable*))
	 (*print-level* 4 #+nil sb-debug:*debug-print-level*)
	 (*print-length* 10 #+nil sb-debug:*debug-print-length*)
         (*print-readably* nil))
    (handler-bind ((sb-di:debug-condition 
		    (lambda (condition)
                      (signal (make-condition
                               'sldb-condition
                               :original-condition condition)))))
      (funcall debugger-loop-fn))))

(defun format-restarts-for-emacs ()
  "Return a list of restarts for *swank-debugger-condition* in a
format suitable for Emacs."
  (loop for restart in *sldb-restarts*
	collect (list (princ-to-string (restart-name restart))
		      (princ-to-string restart))))

(defun nth-frame (index)
  (do ((frame *sldb-stack-top* (sb-di:frame-down frame))
       (i index (1- i)))
      ((zerop i) frame)))

(defun nth-restart (index)
  (nth index *sldb-restarts*))

(defun format-frame-for-emacs (number frame)
  (print-with-frame-label 
   number (lambda (*standard-output*)
            (sb-debug::print-frame-call frame :verbosity 1 :number nil))))

(defun compute-backtrace (start end)
  "Return a list of frames starting with frame number START and
continuing to frame number END or, if END is nil, the last frame on the
stack."
  (let ((end (or end most-positive-fixnum)))
    (loop for f = (nth-frame start) then (sb-di:frame-down f)
	  for i from start below end
	  while f
	  collect (cons i f))))

(defimplementation backtrace (start end)
  (loop for (n . frame) in (compute-backtrace start end)
        collect (list n (format-frame-for-emacs n frame))))

(defimplementation debugger-info-for-emacs (start end)
  (list (debugger-condition-for-emacs)
	(format-restarts-for-emacs)
	(backtrace start end)))

(defun code-location-source-path (code-location)
  (let* ((location (sb-debug::maybe-block-start-location code-location))
	 (form-num (sb-di:code-location-form-number location)))
    (let ((translations (sb-debug::get-toplevel-form location)))
      (unless (< form-num (length translations))
	(error "Source path no longer exists."))
      (reverse (cdr (svref translations form-num))))))

(defun code-location-file-position (code-location)
  (let* ((debug-source (sb-di:code-location-debug-source code-location))
	 (filename (sb-di:debug-source-name debug-source))
	 (path (code-location-source-path code-location)))
    (source-path-file-position path filename)))

;;; source-path-file-position and friends are in swank-source-path-parser

(defun debug-source-info-from-emacs-buffer-p (debug-source)
  (let ((info (sb-c::debug-source-info debug-source)))
    (and info 
	 (consp info)
	 (eq :emacs-buffer (car info)))))

(defun source-location-for-emacs (code-location)
  (let* ((debug-source (sb-di:code-location-debug-source code-location))
	 (from (sb-di:debug-source-from debug-source))
	 (name (sb-di:debug-source-name debug-source)))
    (ecase from
      (:file 
       (let ((source-path (ignore-errors
                            (code-location-source-path code-location))))
         (cond (source-path
                ;; XXX: code-location-source-path reads the source !!
                (let ((position (code-location-file-position code-location)))
                  (make-location 
                   (list :file (namestring (truename name)))
                   (list :source-path source-path position))))
               (t
                (let* ((dfn (sb-di:code-location-debug-fun code-location))
                       (fn (sb-di:debug-fun-fun dfn)))
                  (unless fn
                    (error "Cannot find source location for: ~A "
                           code-location))
                  (function-source-location 
                   fn (sb-di:debug-fun-name dfn)))))))
               
      (:lisp
       (make-location
        (list :source-form (with-output-to-string (*standard-output*)
                             (sb-debug::print-code-location-source-form
                              code-location 100)))
        (list :position 0))))))

(defun safe-source-location-for-emacs (code-location)
  (handler-case (source-location-for-emacs code-location)
    (error (c) (list :error (format nil "~A" c)))))
                                               
(defimplementation frame-source-location-for-emacs (index)
  (safe-source-location-for-emacs 
   (sb-di:frame-code-location (nth-frame index))))

#+nil
(defimplementation eval-in-frame (form index)
  (sb-di:eval-in-frame (nth-frame index) string))

(defimplementation frame-locals (index)
  (let* ((frame (nth-frame index))
	 (location (sb-di:frame-code-location frame))
	 (debug-function (sb-di:frame-debug-fun frame))
	 (debug-variables (sb-di::debug-fun-debug-vars debug-function)))
    (declare (type (or null simple-vector) debug-variables))
    (loop for v across debug-variables
          collect (list
                   :name (to-string (sb-di:debug-var-symbol v))
                   :id (sb-di:debug-var-id v)
                   :value-string
                   (if (eq (sb-di:debug-var-validity v location)
                           :valid)
                       (to-string (sb-di:debug-var-value v frame))
                       "<not-available>")))))

(defimplementation frame-catch-tags (index)
  (loop for (tag . code-location) in (sb-di:frame-catches (nth-frame index))
	collect `(,tag . ,(safe-source-location-for-emacs code-location))))

(defslimefun invoke-nth-restart (index)
  (invoke-restart-interactively (nth-restart index)))

(defslimefun sldb-abort ()
  (invoke-restart (find 'abort *sldb-restarts* :key #'restart-name)))

(defimplementation eval-in-frame (form index)
  (let ((frame (nth-frame index)))
    (funcall (the function
               (sb-di:preprocess-for-eval form 
                                          (sb-di:frame-code-location frame)))
             frame)))

(defun sb-debug-catch-tag-p (tag)
  (and (symbolp tag)
       (not (symbol-package tag))
       (string= tag :sb-debug-catch-tag)))

(defimplementation return-from-frame (index form)
  (let* ((frame (nth-frame index))
         (form (from-string form))
         (probe (assoc-if #'sb-debug-catch-tag-p
                          (sb-di::frame-catches frame))))
    (cond (probe (throw (car probe) (eval-in-frame form index)))
          (t (format nil "Cannot return from frame: ~S" frame)))))
    

;;;; Profiling

(defimplementation profile (fname)
  (when fname (eval `(sb-profile:profile ,fname))))

(defimplementation unprofile (fname)
  (when fname (eval `(sb-profile:unprofile ,fname))))

(defimplementation unprofile-all ()
  (sb-profile:unprofile)
  "All functions unprofiled.")

(defimplementation profile-report ()
  (sb-profile:report))

(defimplementation profile-reset ()
  (sb-profile:reset)
  "Reset profiling counters.")

(defimplementation profiled-functions ()
  (sb-profile:profile))


;;;; Multiprocessing

#+SB-THREAD
(progn
  (defimplementation spawn (fn &key name)
    (declare (ignore name))
    (sb-thread:make-thread fn))

  (defimplementation startup-multiprocessing ()
    (setq *swank-in-background* :spawn))

  (defimplementation thread-id ()
    (sb-thread:current-thread-id))

  (defimplementation thread-name (thread-id)
    (format nil "Thread ~S" thread-id))

;;  (defimplementation make-lock (&key name)
;;    (sb-thread:make-mutex :name name))

;;  (defimplementation call-with-lock-held (lock function)
;;    (sb-thread:with-mutex (lock) (funcall function)))

  (defimplementation current-thread ()
    (sb-thread:current-thread-id))

<<<<<<< HEAD
  (defimplementation call-with-lock-held (lock function)
    (declare (type function function))
    (sb-thread:with-mutex (lock) (funcall function)))
)
=======
  (defun all-threads ()
    (sb-thread::mapcar-threads
     (lambda (sap)
       (sb-sys:sap-ref-32 sap (* sb-vm:n-word-bytes
                                 sb-vm::thread-pid-slot)))))
 
  (defimplementation interrupt-thread (thread fn)
    (sb-thread:interrupt-thread thread fn))

  ;; XXX there is some deadlock / race condition here

  (defvar *mailbox-lock* (sb-thread:make-mutex :name "mailbox lock"))
  (defvar *mailboxes* (list))

  (defstruct (mailbox (:conc-name mailbox.)) 
    thread
    (mutex (sb-thread:make-mutex))
    (waitqueue  (sb-thread:make-waitqueue))
    (queue '() :type list))

  (defun mailbox (thread)
    "Return THREAD's mailbox."
    (sb-thread:with-mutex (*mailbox-lock*)
      (or (find thread *mailboxes* :key #'mailbox.thread)
          (let ((mb (make-mailbox :thread thread)))
            (push mb *mailboxes*)
            mb))))

  (defimplementation send (thread message)
    (let* ((mbox (mailbox thread))
           (mutex (mailbox.mutex mbox)))
      (sb-thread:with-mutex (mutex)
        (setf (mailbox.queue mbox)
              (nconc (mailbox.queue mbox) (list message)))
        (sb-thread:condition-broadcast (mailbox.waitqueue mbox)))))

  (defimplementation receive ()
    (let* ((mbox (mailbox (sb-thread:current-thread-id)))
           (mutex (mailbox.mutex mbox)))
      (sb-thread:with-mutex (mutex)
        (loop
         (let ((q (mailbox.queue mbox)))
           (cond (q (return (pop (mailbox.queue mbox))))
                 (t (sb-thread:condition-wait (mailbox.waitqueue mbox)
                                              mutex))))))))

  )
>>>>>>> a2debb3c

;;; Local Variables:
;;; eval: (font-lock-add-keywords 'lisp-mode '(("(\\(defslimefun\\)\\s +\\(\\(\\w\\|\\s_\\)+\\)"  (1 font-lock-keyword-face) (2 font-lock-function-name-face))))
;;; End:<|MERGE_RESOLUTION|>--- conflicted
+++ resolved
@@ -99,13 +99,6 @@
   (defconstant +f_setfl+ 4))
 
 (defimplementation add-input-handler (socket fn)
-<<<<<<< HEAD
-  (declare (type function fn))
-  (sb-sys:add-fd-handler (socket-fd  socket)
-                         :input (lambda (fd)
-                                  (declare (ignore fd))
-                                  (funcall fn))))
-=======
   (let ((fd (socket-fd socket)))
     (format *debug-io* "Adding sigio handler: ~S ~%" fd)
     (let ((fcntl (sb-alien:extern-alien "fcntl" 
@@ -115,7 +108,6 @@
       (sb-alien:alien-funcall fcntl fd +f_setfl+ +o_async+)
       (sb-alien:alien-funcall fcntl fd +f_setown+ (sb-unix:unix-getpid))
       (push (cons fd fn) *sigio-handlers*))))
->>>>>>> a2debb3c
 
 (defimplementation remove-input-handlers (socket)
   (let ((fd (socket-fd socket)))
@@ -622,21 +614,16 @@
   (defimplementation thread-name (thread-id)
     (format nil "Thread ~S" thread-id))
 
-;;  (defimplementation make-lock (&key name)
-;;    (sb-thread:make-mutex :name name))
-
-;;  (defimplementation call-with-lock-held (lock function)
-;;    (sb-thread:with-mutex (lock) (funcall function)))
-
-  (defimplementation current-thread ()
-    (sb-thread:current-thread-id))
-
-<<<<<<< HEAD
+  (defimplementation make-lock (&key name)
+    (sb-thread:make-mutex :name name))
+
   (defimplementation call-with-lock-held (lock function)
     (declare (type function function))
     (sb-thread:with-mutex (lock) (funcall function)))
-)
-=======
+
+  (defimplementation current-thread ()
+    (sb-thread:current-thread-id))
+
   (defun all-threads ()
     (sb-thread::mapcar-threads
      (lambda (sap)
@@ -684,7 +671,6 @@
                                               mutex))))))))
 
   )
->>>>>>> a2debb3c
 
 ;;; Local Variables:
 ;;; eval: (font-lock-add-keywords 'lisp-mode '(("(\\(defslimefun\\)\\s +\\(\\(\\w\\|\\s_\\)+\\)"  (1 font-lock-keyword-face) (2 font-lock-function-name-face))))
