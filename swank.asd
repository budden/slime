--- conflicted
+++ resolved
@@ -19,7 +19,6 @@
 ;; This code has been placed in the Public Domain.  All warranties
 ;; are disclaimed.
 
-<<<<<<< HEAD
 ;; See https://github.com/slime/slime/pull/76 and related issues
 ;; for details on this defsystem.
 
@@ -139,24 +138,4 @@
    :swank-package-fu
    :swank-hyperdoc
    #+sbcl :swank-sbcl-exts
-   :swank-mrepl :swank-trace-dialog))
-=======
-(defpackage :swank-loader
-  (:use :cl))
-
-(in-package :swank-loader)
-
-(defclass swank-loader-file (asdf:cl-source-file) ())
-
-;;;; after loading run init
-
-(defmethod asdf:perform ((o asdf:load-op) (f swank-loader-file))
-  (load (asdf::component-pathname f))
-  (funcall (read-from-string "swank-loader::init")
-           :reload (asdf::operation-forced o)
-           :delete (asdf::operation-forced o)))
-
-(asdf:defsystem :swank
-  :default-component-class swank-loader-file
-  :components ((:file "swank-loader")))
->>>>>>> 2f57b34f
+   :swank-mrepl :swank-trace-dialog))