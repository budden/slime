--- conflicted
+++ resolved
@@ -1,4 +1,3 @@
-<<<<<<< HEAD
 2014-99-99  João Távora  <joaotavora@gmail.com>
 
 	* swank-presentation-streams.lisp [sbcl]: Don't rely on
@@ -6,13 +5,12 @@
 
 	* swank-presentation-streams.lisp [sbcl]: Simplify loading of
 	sbcl-pprint-patch when using swank-loader.lisp.
-=======
+
 2014-02-10  João Távora  <joaotavora@gmail.com>
 
 	* slime-autodoc.el (define-autodoc-tests): Use
 	`define-slime-ert-test' to automatically set the correct test
 	tags.
->>>>>>> ce4e3e9c
 
 2014-02-07  João Távora  <joaotavora@gmail.com>
 
