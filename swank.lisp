--- conflicted
+++ resolved
@@ -190,13 +190,8 @@
                             (announce-fn #'simple-announce-function))
   (setup-server port announce-fn background))
 
-<<<<<<< HEAD
-(defun setup-server (port announce-fn background)
+(defun setup-server (port announce-fn style)
   (declare (type function announce-fn))
-  (setq *write-lock* (make-lock :name "Swank write lock"))
-=======
-(defun setup-server (port announce-fn style)
->>>>>>> a2debb3c
   (let* ((socket (create-socket port))
          (port (local-port socket)))
     (funcall announce-fn port)
@@ -498,62 +493,6 @@
          (*terminal-io* io))
     (funcall function)))
 
-<<<<<<< HEAD
-(defun current-connection ()
-  (cond ((and *dispatching-connection*
-              ;; In SBCL new threads inherit the dynamic bindings of
-              ;; their parent. That means the *dispatching-connection*
-              ;; when the thread is created (e.g. from SLIME REPL)
-              ;; will be visible to the new thread, even though it's
-              ;; not the owner and mustn't use it. Must ask Dan all
-              ;; about this. -luke (15/Jan/2004)
-              #+SBCL (equal (thread-id) (connection.owner-id *dispatching-connection*)))
-         *dispatching-connection*)
-        ((equal (thread-id) *main-thread-id*)
-         *main-connection*)
-        (t nil)))
-
-(defun current-socket-io ()
-  (connection.socket-io (current-connection)))
-
-(defmacro with-a-connection ((&rest ignore) &body body)
-  "Execute BODY with a connection.
-If no connection is currently available then a new one is
-temporarily created for the extent of the execution.
-
-Thus the BODY forms can call READ-FROM-EMACS and SEND-TO-EMACS."
-  (declare (ignore ignore))
-  `(if (current-connection)
-       (progn ,@body)
-       (call-with-aux-connection (lambda () ,@body))))
-
-(defun call-with-aux-connection (fn)
-  (declare (type function fn))
-  (let* ((c (open-aux-connection))
-         (*dispatching-connection* c))
-    (unwind-protect (funcall fn)
-      (close-connection c))))
-
-(defun close-connection (c)
-  (close (connection.socket-io c))
-  (when (connection.dedicated-output c)
-    (close (connection.dedicated-output c))))
-
-(defun open-aux-connection ()
-  (let* ((socket (create-socket 0))
-         (port (local-port socket)))
-    (send-to-emacs `(:open-aux-connection ,port)
-                   (connection.socket-io *main-connection*))
-    (create-connection (accept-connection socket))))
-
-(defun announce-aux-server (port)
-  (send-to-emacs `(:open-aux-connection ,port)
-                 (connection.socket-io *main-connection*)))
-
-(defvar *log-events* nil)
-
-=======
->>>>>>> a2debb3c
 (defun log-event (format-string &rest args)
   "Write a message to *terminal-io* when *log-events* is non-nil.
 Useful for low level debugging."
